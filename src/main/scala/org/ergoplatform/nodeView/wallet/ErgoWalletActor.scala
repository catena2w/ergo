package org.ergoplatform.nodeView.wallet

import java.io.File
import java.util

import akka.actor.Actor
import org.ergoplatform.ErgoBox.{R4, R5, R6}
import org.ergoplatform._
import org.ergoplatform.modifiers.ErgoFullBlock
import org.ergoplatform.modifiers.mempool.{ErgoTransaction, UnsignedErgoTransaction}
import org.ergoplatform.nodeView.ErgoContext
import org.ergoplatform.nodeView.history.ErgoHistory.Height
import org.ergoplatform.nodeView.state.{ErgoStateContext, ErgoStateReader}
import org.ergoplatform.nodeView.wallet.requests.{AssetIssueRequest, PaymentRequest, TransactionRequest}
import org.ergoplatform.settings._
import org.ergoplatform.utils.{AssetUtils, BoxUtils}
import org.ergoplatform.wallet.boxes.BoxCertainty.Uncertain
import org.ergoplatform.wallet.boxes.{BoxSelector, ChainStatus, TrackedBox}
import org.ergoplatform.wallet.interpreter.ErgoProvingInterpreter
import org.ergoplatform.wallet.mnemonic.Mnemonic
import org.ergoplatform.wallet.protocol.context.TransactionContext
import org.ergoplatform.wallet.secrets.{ExtendedSecretKey, JsonSecretStorage}
import scorex.core.network.NodeViewSynchronizer.ReceivableMessages.ChangedState
import scorex.core.utils.ScorexEncoding
import scorex.crypto.authds.ADDigest
import scorex.crypto.hash.Digest32
import scorex.util.encode.Base16
import scorex.util.{ModifierId, ScorexLogging, bytesToId, idToBytes}
import sigmastate.Values.{ByteArrayConstant, IntConstant}
import sigmastate.interpreter.ContextExtension
import sigmastate.eval._
import sigmastate.eval.Extensions._

import scala.collection.mutable
import scala.util.{Failure, Random, Success, Try}

class ErgoWalletActor(ergoSettings: ErgoSettings, boxSelector: BoxSelector)
  extends Actor
    with ScorexLogging
    with ScorexEncoding {

  import ErgoWalletActor._

  private implicit val addressEncoder: ErgoAddressEncoder =
    ErgoAddressEncoder(ergoSettings.chainSettings.addressPrefix)

  private var proverOpt: Option[ErgoProvingInterpreter] = None

  private var secretStorageOpt: Option[JsonSecretStorage] = None

  // State context used to sign transactions and check that coins found in the blockchain are indeed belonging
  // to the wallet (by executing testing transactions against them). The state context is being updating by listening
  // to state updates.
  //todo: initialize it, e.g. by introducing StateInitialized signal in addition to StateChanged
  private var stateContext: ErgoStateContext =
    ErgoStateContext.empty(ADDigest @@ Array.fill(32)(0: Byte), ergoSettings)

  private var height = stateContext.currentHeight

  // todo: persist?
  private val trackedAddresses: mutable.Buffer[ErgoAddress] = publicKeys.toBuffer

  private val walletSettings: WalletSettings = ergoSettings.walletSettings

  private val registry = new WalletStorage

  private val parameters: Parameters = LaunchParameters

  override def preStart(): Unit = {
    context.system.eventStream.subscribe(self, classOf[ChangedState[_]])
    walletSettings.testMnemonic match {
      case Some(testMnemonic) =>
        log.warn("Initializing wallet in test mode. Switch to secure mode for production usage.")
        val seed = Mnemonic.toSeed(testMnemonic)
        val rootSk = ExtendedSecretKey.deriveMasterKey(seed)
        val childSks = walletSettings.testKeysQty.toIndexedSeq.flatMap(x => (0 until x).map(rootSk.child))
        proverOpt = Some(ErgoProvingInterpreter((rootSk +: childSks).map(_.key), parameters))
        proverOpt.foreach(_.pubKeys.foreach(pk => trackedAddresses.append(P2PKAddress(pk))))
      case None =>
        log.info("Trying to read wallet in secure mode ..")
        readSecretStorage.fold(
          e => log.info(
            s"Failed to read wallet. Manual initialization is required to sign transactions. Cause: ${e.getCause}"),
          _ => log.info("Wallet loaded successfully")
        )
    }
  }

  override def receive: Receive =
    walletCommands orElse
      onStateChanged orElse
      scanLogic orElse
      readers

  private def publicKeys: Seq[P2PKAddress] = proverOpt.toSeq.flatMap(_.pubKeys.map(P2PKAddress.apply))

  private def trackedBytes: Seq[Array[Byte]] = trackedAddresses.map(_.contentBytes)

  //we currently do not use off-chain boxes to create a transaction
  private def filterFn(trackedBox: TrackedBox): Boolean = trackedBox.chainStatus.onChain

  //todo: make resolveUncertainty(boxId, witness)
  private def resolveUncertainty(idOpt: Option[ModifierId]): Boolean = {
    (idOpt.flatMap(id => registry.byId(id)) orElse registry.nextUncertain()).exists { uncertainBox =>
      val box = uncertainBox.box

      val testingTx = UnsignedErgoLikeTransaction(
        IndexedSeq(new UnsignedInput(box.id)),
        IndexedSeq(new ErgoBoxCandidate(1L, Constants.TrueLeaf, creationHeight = height))
      )

      val transactionContext = TransactionContext(IndexedSeq(box), IndexedSeq(), testingTx, selfIndex = 0)
      val context = new ErgoContext(stateContext, transactionContext, ContextExtension.empty)

      proverOpt.flatMap(_.prove(box.ergoTree, context, testingTx.messageToSign).toOption) match {
        case Some(_) =>
          log.debug(s"Box certainty resolved for $uncertainBox")
          registry.makeTransition(uncertainBox.boxId, MakeCertain)
        case None =>
          log.debug(s"Failed to resolve uncertainty for ${uncertainBox.boxId} created at " +
            s"${uncertainBox.inclusionHeightOpt} while current height is ${stateContext.currentHeight}")
          //todo: remove after some time? remove spent after some time?
          false
      }
    }
  }

  private def scan(tx: ErgoTransaction, heightOpt: Option[Height]): Seq[TrackedBox] = {
    scanInputs(tx, heightOpt)
    tx.outputCandidates
      .zipWithIndex
      .flatMap { case (outCandidate, outIndex) =>
        scanOutput(outCandidate, outIndex.toShort, tx, heightOpt)
      }
  }

  private def scanInputs(tx: ErgoTransaction, heightOpt: Option[Height]): Boolean = {
    tx.inputs.forall { inp =>
      val boxId = bytesToId(inp.boxId)
      registry.makeTransition(boxId, ProcessSpending(tx, heightOpt))
    }
  }

  private def scanOutput(outCandidate: ErgoBoxCandidate, outIndex: Short,
                         tx: ErgoTransaction, heightOpt: Option[Height]): Option[TrackedBox] = {
    if (trackedBytes.exists(t => outCandidate.propositionBytes.containsSlice(t))) {
      val tb = TrackedBox(tx, outIndex, heightOpt, outCandidate.toBox(tx.id, outIndex), Uncertain)
      registerBox(tb)
      Some(tb)
    } else {
      None
    }
  }

  private def registerBox(trackedBox: TrackedBox): Boolean = {
    if (registry.contains(trackedBox.boxId)) {
      trackedBox.inclusionHeightOpt match {
        case Some(h) =>
          registry.makeTransition(trackedBox.boxId, CreationConfirmation(h))
        case None =>
          log.warn(s"Double registration of the off-chain box: ${trackedBox.boxId}")
          false
      }
    } else {
      registry.register(trackedBox)
      true
    }
  }

  private def scanLogic: Receive = {
    case ScanOffchain(tx) =>
      scan(tx, None).foreach { tb =>
        self ! Resolve(Some(tb.boxId))
      }

    case Resolve(idOpt: Option[ModifierId]) =>
      if (resolveUncertainty(idOpt)) {
        // If the resolving was successful, try to resolve one more random box
        self ! Resolve(None)
      }

    case ScanOnchain(fullBlock) =>
      proverOpt.foreach(_.IR.resetContext())
      height = fullBlock.header.height
      fullBlock.transactions.flatMap(tx => scan(tx, Some(height))).foreach { tb =>
        self ! Resolve(Some(tb.boxId))
      }
      // Try to resolve all just received boxes plus one more random
      self ! Resolve(None)

    //todo: update utxo root hash
    case Rollback(heightTo) =>
      height.until(heightTo, -1).foreach { h =>
        val toRemove = registry.confirmedAt(h)
        toRemove.foreach { boxId =>
          registry.makeTransition(boxId, ProcessRollback(heightTo))
        }
      }
      height = heightTo
  }

  private def requestsToBoxCandidates(requests: Seq[TransactionRequest]): Try[Seq[ErgoBoxCandidate]] = Try {
    requests.map {
      case PaymentRequest(address, value, assets, registers) =>
        new ErgoBoxCandidate(value, address.script, height, assets.getOrElse(Seq.empty).toColl, registers.getOrElse(Map.empty))
      case AssetIssueRequest(addressOpt, amount, name, description, decimals) =>
        val firstInput = inputsFor(
          requests
            .collect { case pr: PaymentRequest => pr.value }
            .sum
        ).headOption.getOrElse(throw new Exception("Can't issue asset with no inputs"))
        val assetId = Digest32 !@@ firstInput.id
        val nonMandatoryRegisters = scala.Predef.Map(
          R4 -> ByteArrayConstant(name.getBytes("UTF-8")),
          R5 -> ByteArrayConstant(description.getBytes("UTF-8")),
          R6 -> IntConstant(decimals)
        )
        val lockWithAddress = (addressOpt orElse publicKeys.headOption)
          .getOrElse(throw new Exception("No address available for box locking"))
        val minimalErgoAmount =
          BoxUtils.minimalErgoAmountSimulated(lockWithAddress.script, Colls.fromItems(assetId -> amount), nonMandatoryRegisters, parameters)
        new ErgoBoxCandidate(minimalErgoAmount, lockWithAddress.script, height, Colls.fromItems(assetId -> amount), nonMandatoryRegisters)
      case other => throw new Exception(s"Unknown TransactionRequest type: $other")
    }
  }

  private def generateTransactionWithOutputs(requests: Seq[TransactionRequest]): Try[ErgoTransaction] =
<<<<<<< HEAD
    requestsToBoxCandidates(requests).flatMap { payTo =>
      require(prover.dlogPubkeys.nonEmpty, "No public keys in the prover to extract change address from")
      require(requests.count(_.isInstanceOf[AssetIssueRequest]) <= 1, "Too many asset issue requests")
      require(payTo.forall(c => c.value >= BoxUtils.minimalErgoAmountSimulated(c, parameters)), "Minimal ERG value not met")
      require(payTo.forall(_.additionalTokens.forall(_._2 >= 0)), "Negative asset value")

      val assetIssueBox = payTo
        .zip(requests)
        .filter(_._2.isInstanceOf[AssetIssueRequest])
        .map(_._1)
        .headOption

      val targetBalance = payTo
        .map(_.value)
        .sum

      val targetAssets = payTo
        .filterNot(bx => assetIssueBox.contains(bx))
        .foldLeft(Predef.Map.empty[ModifierId, Long]) { case (acc, bx) =>
          // TODO optimize: avoid toArray and use mapFirst
          val boxTokens = bx.additionalTokens.toArray.map(t => bytesToId(t._1) -> t._2).toMap
          AssetUtils.mergeAssets(boxTokens, acc)
        }

      boxSelector.select(registry.unspentCertainBoxesIterator, filterFn, targetBalance, targetAssets).map { r =>
        val inputs = r.boxes.toIndexedSeq

        val changeAddress = prover.dlogPubkeys(Random.nextInt(prover.dlogPubkeys.size))

        val changeBoxCandidates = r.changeBoxes.map { case (ergChange, tokensChange) =>
          val assets = tokensChange.map(t => Digest32 @@ idToBytes(t._1) -> t._2).toIndexedSeq
          new ErgoBoxCandidate(ergChange, changeAddress, height, assets.toColl)
=======
    proverOpt match {
      case Some(prover) =>
        requestsToBoxCandidates(requests).flatMap { payTo =>
          require(prover.pubKeys.nonEmpty, "No public keys in the prover to extract change address from")
          require(requests.count(_.isInstanceOf[AssetIssueRequest]) <= 1, "Too many asset issue requests")
          require(payTo.forall(c => c.value >= BoxUtils.minimalErgoAmountSimulated(c, parameters)), "Minimal ERG value not met")
          require(payTo.forall(_.additionalTokens.forall(_._2 >= 0)), "Negative asset value")

          val assetIssueBox = payTo
            .zip(requests)
            .filter(_._2.isInstanceOf[AssetIssueRequest])
            .map(_._1)
            .headOption

          val targetBalance = payTo
            .map(_.value)
            .sum

          val targetAssets = payTo
            .filterNot(bx => assetIssueBox.contains(bx))
            .foldLeft(Predef.Map.empty[ModifierId, Long]) { case (acc, bx) =>
              val boxTokens = bx.additionalTokens.map(t => bytesToId(t._1) -> t._2).toMap
              AssetUtils.mergeAssets(boxTokens, acc)
            }

          boxSelector.select(registry.unspentCertainBoxesIterator, filterFn, targetBalance, targetAssets).map { r =>
            val inputs = r.boxes.toIndexedSeq

            val changeAddress = prover.pubKeys(Random.nextInt(prover.pubKeys.size))

            val changeBoxCandidates = r.changeBoxes.map { case (ergChange, tokensChange) =>
              val assets = tokensChange.map(t => Digest32 @@ idToBytes(t._1) -> t._2).toIndexedSeq
              new ErgoBoxCandidate(ergChange, changeAddress, height, assets)
            }

            val unsignedTx = new UnsignedErgoTransaction(
              inputs.map(_.id).map(id => new UnsignedInput(id)),
              IndexedSeq(),
              (payTo ++ changeBoxCandidates).toIndexedSeq
            )

            prover.sign(unsignedTx, inputs, IndexedSeq(), stateContext)
              .fold(e => Failure(new Exception(s"Failed to sign boxes: $inputs", e)), tx => Success(tx))
          } match {
            case Some(txTry) => txTry.map(ErgoTransaction.apply)
            case None => Failure(new Exception(s"No enough boxes to assemble a transaction for $payTo"))
          }
>>>>>>> a04b34ca
        }

      case None =>
        Failure(new Exception("Wallet is locked"))
    }

  private def inputsFor(targetAmount: Long,
                        targetAssets: Map[ModifierId, Long] = Map.empty): Seq[ErgoBox] = {
    boxSelector.select(registry.unspentCertainBoxesIterator, filterFn, targetAmount, targetAssets)
      .toSeq
      .flatMap(_.boxes)
  }

  private def readSecretStorage: Try[JsonSecretStorage] = {
    val dir = new File(ergoSettings.walletSettings.secretStorage.secretDir)
    if (dir.exists()) {
      dir.listFiles().toList match {
        case files if files.size > 1 =>
          Failure(new Exception("Ambiguous secret files"))
        case headFile :: _ =>
          Success(new JsonSecretStorage(headFile, ergoSettings.walletSettings.secretStorage.encryption))
        case Nil =>
          Failure(new Exception("Secret file not found"))
      }
    } else {
      Failure(new Exception("Secret dir does not exist"))
    }
  }

  private def readers: Receive = {
    case ReadBalances(chainStatus) =>
      if (chainStatus.onChain) {
        sender() ! BalancesSnapshot(height, registry.confirmedBalance, registry.confirmedAssetBalances)
      } else {
        sender() ! BalancesSnapshot(height, registry.balancesWithUnconfirmed, registry.assetBalancesWithUnconfirmed)
      }

    case ReadPublicKeys(from, until) =>
      sender() ! publicKeys.slice(from, until)

    case GetFirstSecret =>
      if (proverOpt.nonEmpty) {
        proverOpt.foreach(_.secrets.headOption.foreach(s => sender() ! Success(s)))
      } else {
        sender() ! Failure(new Exception("Wallet is locked"))
      }

    case GetBoxes =>
      sender() ! registry.unspentCertainBoxesIterator.map(_.box)

    case ReadRandomPublicKey =>
      sender() ! publicKeys(Random.nextInt(publicKeys.size))

    case ReadTrackedAddresses =>
      sender() ! trackedAddresses.toIndexedSeq
  }

  private def onStateChanged: Receive = {
    case ChangedState(s: ErgoStateReader@unchecked) =>
      stateContext = s.stateContext
  }

  private def walletCommands: Receive = {

    case InitWallet(pass, mnemonicPassOpt) if secretStorageOpt.isEmpty =>
      val entropy = scorex.utils.Random.randomBytes(ergoSettings.walletSettings.seedStrengthBits / 8)
      val mnemonicTry = new Mnemonic(walletSettings.mnemonicPhraseLanguage, walletSettings.seedStrengthBits)
        .toMnemonic(entropy)
        .map { mnemonic =>
          val secretStorage = JsonSecretStorage
            .init(Mnemonic.toSeed(mnemonic, mnemonicPassOpt), pass)(ergoSettings.walletSettings.secretStorage)
          secretStorageOpt = Some(secretStorage)
          mnemonic
        }
      util.Arrays.fill(entropy, 0: Byte)
    
      sender() ! mnemonicTry

    case RestoreWallet(mnemonic, passOpt, encryptionPass) if secretStorageOpt.isEmpty =>
      val secretStorage = JsonSecretStorage
        .restore(mnemonic, passOpt, encryptionPass)(ergoSettings.walletSettings.secretStorage)
      secretStorageOpt = Some(secretStorage)
      sender() ! Success(())

    case RestoreWallet | InitWallet(_, _) =>
      sender() ! Failure(new Exception("Wallet is already initialized"))

    case UnlockWallet(pass) =>
      secretStorageOpt match {
        case Some(secretStorage) =>
          sender() ! secretStorage.unlock(pass)
          proverOpt = Some(ErgoProvingInterpreter(secretStorage.secret.map(_.key).toIndexedSeq, parameters))
          proverOpt.foreach(_.pubKeys.foreach(pk => trackedAddresses.append(P2PKAddress(pk))))
        case None =>
          sender() ! Failure(new Exception("Wallet not initialized"))
      }

    case LockWallet =>
      proverOpt = None
      secretStorageOpt.foreach(_.lock())

    case WatchFor(address) =>
      trackedAddresses.append(address)

    //generate a transaction paying to a sequence of boxes payTo
    case GenerateTransaction(requests) =>
      sender() ! generateTransactionWithOutputs(requests)
  }

}

object ErgoWalletActor {

  private[ErgoWalletActor] case class Resolve(idOpt: Option[ModifierId])

  final case class WatchFor(address: ErgoAddress)

  final case class ScanOffchain(tx: ErgoTransaction)

  final case class ScanOnchain(block: ErgoFullBlock)

  final case class Rollback(height: Int)

  final case class GenerateTransaction(requests: Seq[TransactionRequest])

  final case class ReadBalances(chainStatus: ChainStatus)

  final case class ReadPublicKeys(from: Int, until: Int)

  final case class InitWallet(pass: String, mnemonicPassOpt: Option[String])

  final case class RestoreWallet(mnemonic: String, passOpt: Option[String], encryptionPass: String)

  final case class UnlockWallet(pass: String)

  final case object LockWallet

  final case object ReadRandomPublicKey

  final case object ReadTrackedAddresses

  final case object GetFirstSecret

  final case object GetBoxes

}<|MERGE_RESOLUTION|>--- conflicted
+++ resolved
@@ -225,40 +225,6 @@
   }
 
   private def generateTransactionWithOutputs(requests: Seq[TransactionRequest]): Try[ErgoTransaction] =
-<<<<<<< HEAD
-    requestsToBoxCandidates(requests).flatMap { payTo =>
-      require(prover.dlogPubkeys.nonEmpty, "No public keys in the prover to extract change address from")
-      require(requests.count(_.isInstanceOf[AssetIssueRequest]) <= 1, "Too many asset issue requests")
-      require(payTo.forall(c => c.value >= BoxUtils.minimalErgoAmountSimulated(c, parameters)), "Minimal ERG value not met")
-      require(payTo.forall(_.additionalTokens.forall(_._2 >= 0)), "Negative asset value")
-
-      val assetIssueBox = payTo
-        .zip(requests)
-        .filter(_._2.isInstanceOf[AssetIssueRequest])
-        .map(_._1)
-        .headOption
-
-      val targetBalance = payTo
-        .map(_.value)
-        .sum
-
-      val targetAssets = payTo
-        .filterNot(bx => assetIssueBox.contains(bx))
-        .foldLeft(Predef.Map.empty[ModifierId, Long]) { case (acc, bx) =>
-          // TODO optimize: avoid toArray and use mapFirst
-          val boxTokens = bx.additionalTokens.toArray.map(t => bytesToId(t._1) -> t._2).toMap
-          AssetUtils.mergeAssets(boxTokens, acc)
-        }
-
-      boxSelector.select(registry.unspentCertainBoxesIterator, filterFn, targetBalance, targetAssets).map { r =>
-        val inputs = r.boxes.toIndexedSeq
-
-        val changeAddress = prover.dlogPubkeys(Random.nextInt(prover.dlogPubkeys.size))
-
-        val changeBoxCandidates = r.changeBoxes.map { case (ergChange, tokensChange) =>
-          val assets = tokensChange.map(t => Digest32 @@ idToBytes(t._1) -> t._2).toIndexedSeq
-          new ErgoBoxCandidate(ergChange, changeAddress, height, assets.toColl)
-=======
     proverOpt match {
       case Some(prover) =>
         requestsToBoxCandidates(requests).flatMap { payTo =>
@@ -280,7 +246,8 @@
           val targetAssets = payTo
             .filterNot(bx => assetIssueBox.contains(bx))
             .foldLeft(Predef.Map.empty[ModifierId, Long]) { case (acc, bx) =>
-              val boxTokens = bx.additionalTokens.map(t => bytesToId(t._1) -> t._2).toMap
+              // TODO optimize: avoid toArray and use mapFirst
+              val boxTokens = bx.additionalTokens.toArray.map(t => bytesToId(t._1) -> t._2).toMap
               AssetUtils.mergeAssets(boxTokens, acc)
             }
 
@@ -291,7 +258,7 @@
 
             val changeBoxCandidates = r.changeBoxes.map { case (ergChange, tokensChange) =>
               val assets = tokensChange.map(t => Digest32 @@ idToBytes(t._1) -> t._2).toIndexedSeq
-              new ErgoBoxCandidate(ergChange, changeAddress, height, assets)
+              new ErgoBoxCandidate(ergChange, changeAddress, height, assets.toColl)
             }
 
             val unsignedTx = new UnsignedErgoTransaction(
@@ -306,7 +273,6 @@
             case Some(txTry) => txTry.map(ErgoTransaction.apply)
             case None => Failure(new Exception(s"No enough boxes to assemble a transaction for $payTo"))
           }
->>>>>>> a04b34ca
         }
 
       case None =>
@@ -382,7 +348,7 @@
           mnemonic
         }
       util.Arrays.fill(entropy, 0: Byte)
-    
+
       sender() ! mnemonicTry
 
     case RestoreWallet(mnemonic, passOpt, encryptionPass) if secretStorageOpt.isEmpty =>
