package org.ergoplatform.modifiers.mempool

import org.ergoplatform.settings.{Constants, Parameters}
import org.ergoplatform.utils.ErgoPropertyTest
import org.ergoplatform.{ErgoBox, ErgoBoxCandidate, Input}
import org.scalatest.Assertion
import sigmastate.Values
import sigmastate.Values.ShortConstant
import sigmastate.interpreter.{ContextExtension, ProverResult}


class ExpirationSpecification extends ErgoPropertyTest {
  type Height = Long

<<<<<<< HEAD
  private val context = ErgoStateContext(0, ADDigest @@ Array.fill(32)(0: Byte), parameters)

=======
>>>>>>> 1007be48
  def falsify(box: ErgoBox): ErgoBox = {
    ErgoBox(box.value,
      Values.FalseLeaf,
      box.additionalTokens,
      box.additionalRegisters,
      transactionId = box.transactionId,
      boxId = box.index,
      creationHeight = box.creationHeight)
  }

  def constructTest(from: ErgoBox,
                    heightDelta: Int,
                    outsConstructor: Height => IndexedSeq[ErgoBoxCandidate],
                    expectedValidity: Boolean): Assertion = {
    val in = Input(from.id,
      ProverResult(Array.emptyByteArray, ContextExtension(Map(Constants.StorageIndexVarId -> ShortConstant(0)))))

    val h: Int = (from.creationHeight + Constants.StoragePeriod + heightDelta).toInt

    val oc = outsConstructor(h).map(c => updateHeight(c, h))
    val tx = ErgoTransaction(inputs = IndexedSeq(in), outputCandidates = oc)

    val updContext = emptyStateContext.appendHeader(invalidHeaderGen.sample.get.copy(height = h))

    tx.statelessValidity.isSuccess shouldBe true
    tx.statefulValidity(IndexedSeq(from), updContext, settings.metadata).isSuccess shouldBe expectedValidity
  }

  property("successful spending w. same value") {
    forAll(unspendableErgoBoxGen()) { from =>
      constructTest(from, 0, _ => IndexedSeq(from), expectedValidity = true)
    }
  }

  property("successful spending w. max spending") {
    forAll(unspendableErgoBoxGen()) { from =>
      constructTest(from, 0, h => {
        val fee = Math.min(parameters.K * from.bytes.length, from.value)
        val feeBoxCandidate = new ErgoBoxCandidate(fee, Values.TrueLeaf, creationHeight = h)
        IndexedSeq(changeValue(from, -fee), Some(feeBoxCandidate)).flatten
      }, expectedValidity = true)
    }
  }

  property("unsuccessful spending due too big storage fee charged") {
    forAll(unspendableErgoBoxGen(parameters.K  * 100 + 1, Long.MaxValue)) { from =>
      constructTest(from, 0, h => {
        val fee = Math.min(parameters.K * from.bytes.length + 1, from.value)
        val feeBoxCandidate = new ErgoBoxCandidate(fee, Values.TrueLeaf, creationHeight = h)
        IndexedSeq(changeValue(from, -fee), Some(feeBoxCandidate)).flatten
      }, expectedValidity = false)
    }
  }

  property("unsuccessful spending when more time passed than storage period and charged more than K*storagePeriod") {
    forAll(unspendableErgoBoxGen(parameters.K * 100 + 1, Long.MaxValue)) { from =>
      constructTest(from, 1, h => {
        val fee = Math.min(parameters.K * from.bytes.length + 1, from.value)
        val feeBoxCandidate = new ErgoBoxCandidate(fee, Values.TrueLeaf, creationHeight = h)

        IndexedSeq(changeValue(from, -fee), Some(feeBoxCandidate)).flatten
      }, expectedValidity = false)
    }
  }

  property("too early spending") {
    forAll(unspendableErgoBoxGen()) { from =>
      constructTest(from, -1, h => {
        val fee = Math.min(parameters.K * from.bytes.length, from.value)
        val feeBoxCandidate = new ErgoBoxCandidate(fee, Values.TrueLeaf, creationHeight = h)
        IndexedSeq(changeValue(from, -fee), Some(feeBoxCandidate)).flatten
      }, expectedValidity = false)
    }
  }

  property("script changed spending w. same value") {
    forAll(unspendableErgoBoxGen()) { from =>
      val out = new ErgoBoxCandidate(from.value, Values.TrueLeaf, from.additionalTokens, creationHeight = from.creationHeight + 1)
      constructTest(from, 0, _ => IndexedSeq(out), expectedValidity = false)
    }
  }

  property("script changed tokens w. same value") {
    forAll(unspendableErgoBoxGen()) { from =>
      whenever(from.additionalTokens.nonEmpty) {
        val out = new ErgoBoxCandidate(from.value, from.proposition, Seq(), creationHeight = from.creationHeight + 1)
        constructTest(from, 0, _ => IndexedSeq(out), expectedValidity = false)
      }
    }
  }

  //todo: test register change

  property("spending of whole coin when its value no more than storage fee") {
    val out2 = ergoBoxGenNoProp.sample.get
    val minValue = out2.value + 1

    forAll(unspendableErgoBoxGen(minValue, Long.MaxValue)) { from =>
      val outcome = from.value <= from.bytes.length * parameters.K
      val out1 = new ErgoBoxCandidate(from.value - minValue, Values.FalseLeaf, creationHeight = from.creationHeight + 1)
      constructTest(from, 0, _ => IndexedSeq(out1, out2), expectedValidity = outcome)
    }
  }
}<|MERGE_RESOLUTION|>--- conflicted
+++ resolved
@@ -12,11 +12,6 @@
 class ExpirationSpecification extends ErgoPropertyTest {
   type Height = Long
 
-<<<<<<< HEAD
-  private val context = ErgoStateContext(0, ADDigest @@ Array.fill(32)(0: Byte), parameters)
-
-=======
->>>>>>> 1007be48
   def falsify(box: ErgoBox): ErgoBox = {
     ErgoBox(box.value,
       Values.FalseLeaf,
