--- conflicted
+++ resolved
@@ -30,12 +30,8 @@
 
   protected def processFullBlock(header: Header,
                                  txs: BlockTransactions,
-<<<<<<< HEAD
-                                 adProofs: ADProofs,
+                                 adProofsOpt: Option[ADProof],
                                  extension: Map[Array[Byte], Array[Byte]],
-=======
-                                 adProofsOpt: Option[ADProof],
->>>>>>> 5da34ec1
                                  txsAreNew: Boolean): ProgressInfo[ErgoPersistentModifier] = {
     assert(adProofsOpt.isDefined || txsAreNew, "Only transactions can be new when proofs are empty")
     val newModRow = if (txsAreNew) {
@@ -43,24 +39,14 @@
     } else {
       (ByteArrayWrapper(adProofsOpt.get.id), ByteArrayWrapper(HistoryModifierSerializer.toBytes(adProofsOpt.get)))
     }
-<<<<<<< HEAD
-    if(isNewBest) {
-      val fullBlock = ErgoFullBlock(header, txs, adProofs, extension)
-      historyStorage.insert(storageVersion, Seq(newModRow, (BestFullBlockKey, newModRow._1)))
-      if((header.parentId sameElements prevBestFullBlockId) || bestFullBlockId.isEmpty) {
-        log.info(s"Got new best header ${header.encodedId} with transactions and proofs")
-        ProgressInfo(None, Seq(), Seq(fullBlock))
-      } else {
-=======
     val storageVersion = if (txsAreNew) txs.id else adProofsOpt.get.id
-    val fullBlock = ErgoFullBlock(header, txs, adProofsOpt)
+    val fullBlock = ErgoFullBlock(header, txs, adProofsOpt, extension)
     (bestFullBlockOpt, bestFullBlockId.flatMap(scoreOf), scoreOf(header.id)) match {
       case (Some(pevBest), _, _) if header.parentId sameElements pevBest.header.id =>
         log.info(s"New best header ${header.encodedId} with transactions and proofs at the end of the chain")
         if (config.blocksToKeep >= 0) pruneOnNewBestBlock(header)
         bestBlockToTheEnd(newModRow, storageVersion, fullBlock)
       case (Some(pevBest), Some(prevBestScore), Some(curentScore)) if curentScore >= prevBestScore =>
->>>>>>> 5da34ec1
         log.info(s"Process fork for new best header ${header.encodedId} with transactions and proofs")
         historyStorage.insert(storageVersion, Seq(newModRow, (BestFullBlockKey, ByteArrayWrapper(fullBlock.header.id))))
         val (prevChain, newChain) = commonBlockThenSuffixes(pevBest.header, header)
