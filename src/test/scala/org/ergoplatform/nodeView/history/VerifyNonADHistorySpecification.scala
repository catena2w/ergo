package org.ergoplatform.nodeView.history

import org.ergoplatform.modifiers.ErgoFullBlock
import org.ergoplatform.modifiers.history.{BlockTransactions, Extension, HeaderChain, HeaderSerializer}
import org.ergoplatform.nodeView.state.StateType
import org.ergoplatform.settings.Algos
import org.ergoplatform.utils.HistorySpecification

class VerifyNonADHistorySpecification extends HistorySpecification {

  private def genHistory() =
    generateHistory(verifyTransactions = true, StateType.Utxo, PoPoWBootstrap = false, BlocksToKeep)

  property("block sections application in incorrect order") {
    var history = genHistory()
    val chain = genChain(6, history)
    if (history.pruningProcessor.minimalFullBlockHeight == Int.MaxValue) {
      history.pruningProcessor.updateBestFullBlock(chain.last.header)
    }
    history = applyHeaderChain(history, HeaderChain(chain.map(_.header)))
    chain.foreach(fb => history.append(fb.extension).get)

    history = history.append(chain.tail.head.blockTransactions).get._1
    history.bestFullBlockOpt shouldBe None
    val pi1 = history.append(chain.head.blockTransactions).get._2
    history.bestFullBlockOpt.get shouldBe chain.tail.head
    pi1.toApply.length shouldBe 2

    chain.tail.tail.tail.foreach(c => history.append(c.blockTransactions))
    history.bestFullBlockOpt.get.header.height shouldBe chain.tail.head.header.height

    val pi = history.append(chain.tail.tail.head.blockTransactions).get._2
    pi.toApply.map(_.asInstanceOf[ErgoFullBlock].header.height) shouldBe Seq(2, 3, 4, 5)
  }

  property("bootstrap from headers and last full blocks") {
    var history = genHistory()
    history.bestFullBlockOpt shouldBe None

    val chain = genChain(BlocksToKeep * 2)

    history = applyHeaderChain(history, HeaderChain(chain.map(_.header)))
    history.bestHeaderOpt.get shouldBe chain.last.header
    history.bestFullBlockOpt shouldBe None

    if (history.pruningProcessor.minimalFullBlockHeight == Int.MaxValue) {
      history.pruningProcessor.updateBestFullBlock(chain.last.header)
    }

    // Until UTXO snapshot synchronization is implemented, we should always start to apply full blocks from genesis
    val fullBlocksToApply = chain

    history = history.append(fullBlocksToApply.head.blockTransactions).get._1
    history = history.append(fullBlocksToApply.head.extension).get._1
    history.bestFullBlockOpt.get.header shouldBe fullBlocksToApply.head.header
  }

  property("nextModifiersToDownload") {
    var history = genHistory()
    val chain = genChain(BlocksToKeep)
    history = applyBlock(history, chain.head)
    history.bestFullBlockOpt.get shouldBe chain.head
    history = applyHeaderChain(history, HeaderChain(chain.map(_.header).tail))

    val missedChain = chain.tail.toList
    val missedBS = missedChain.flatMap(fb => Seq((BlockTransactions.modifierTypeId, fb.blockTransactions.encodedId),
      (Extension.modifierTypeId, fb.extension.encodedId)))
    history.nextModifiersToDownload(1, _ => true).map(id => (id._1, Algos.encode(id._2))) shouldEqual missedBS.take(1)
    history.nextModifiersToDownload(2 * (BlocksToKeep - 1), _ => true).map(id => (id._1, Algos.encode(id._2))) shouldEqual missedBS

<<<<<<< HEAD
    history.nextModifiersToDownload(2, id => !(id sameElements missedChain.head.blockTransactions.id))
      .map(id => (id._1, Algos.encode(id._2))) shouldEqual missedBS.tail.take(2)
=======
    history.nextModifiersToDownload(2, id => id != missedChain.head.blockTransactions.id)
      .map(id => (id._1, Algos.encode(id._2))) shouldEqual missedBT.tail.take(2)
>>>>>>> 2afc7975
  }

  property("append header as genesis") {
    val history = genHistory()
    history.bestHeaderOpt shouldBe None
    val header = genHeaderChain(1, history).head
    val updHistory = history.append(header).get._1
    updHistory.bestHeaderOpt shouldBe Some(header)
    updHistory.modifierById(header.id) shouldBe Some(header)
  }

  property("append header as genesis - via applyHeaderChain") {
    val history = genHistory()
    history.bestHeaderOpt shouldBe None
    val header = genHeaderChain(1, history).head

    val updHistory = applyHeaderChain(history, HeaderChain(Seq(header)))
    updHistory.bestHeaderOpt shouldBe Some(header)
    updHistory.modifierById(header.id) shouldBe Some(header)
  }

  property("append header to genesis - 2") {
    val (us, bh) = createUtxoState()

    val block = validFullBlock(None, us, bh)

    val history = genHistory()
    history.bestHeaderOpt shouldBe None
    val header = block.header

    HeaderSerializer.parseBytes(HeaderSerializer.toBytes(header)).get shouldBe header

    val actualHeader = history.append(header).get._1.bestHeaderOpt.get
    actualHeader shouldBe header
  }

  property("Appended headers and transactions blocks to best chain in tx history") {
    var history = genHistory()

    history = applyChain(history, genChain(BlocksInChain, history))

    genChain(BlocksInChain, history).tail.foreach { fullBlock =>
      val startFullBlock = history.bestFullBlockOpt.get

      val header = fullBlock.header
      val txs = fullBlock.blockTransactions
      val extension = fullBlock.extension
      history.contains(header) shouldBe false
      history.contains(txs) shouldBe false
      history.contains(extension) shouldBe false
      history.applicable(header) shouldBe true
      history.applicable(txs) shouldBe false
      history.applicable(extension) shouldBe false

      history = history.append(header).get._1

      history.contains(header) shouldBe true
      history.contains(txs) shouldBe false
      history.contains(extension) shouldBe false
      history.applicable(header) shouldBe false
      history.applicable(txs) shouldBe true
      history.applicable(extension) shouldBe true
      history.bestHeaderOpt.get shouldBe header

      history.bestFullBlockOpt.get shouldBe startFullBlock

      history.openSurfaceIds().head shouldBe startFullBlock.header.id

      history = history.append(txs).get._1
      history = history.append(extension).get._1

      history.contains(header) shouldBe true
      history.contains(txs) shouldBe true
      history.contains(extension) shouldBe true
      history.applicable(header) shouldBe false
      history.applicable(txs) shouldBe false
      history.applicable(extension) shouldBe false
      history.bestHeaderOpt.get shouldBe header
      history.bestFullBlockOpt.get.header shouldBe fullBlock.header
    }
  }

}<|MERGE_RESOLUTION|>--- conflicted
+++ resolved
@@ -68,13 +68,8 @@
     history.nextModifiersToDownload(1, _ => true).map(id => (id._1, Algos.encode(id._2))) shouldEqual missedBS.take(1)
     history.nextModifiersToDownload(2 * (BlocksToKeep - 1), _ => true).map(id => (id._1, Algos.encode(id._2))) shouldEqual missedBS
 
-<<<<<<< HEAD
-    history.nextModifiersToDownload(2, id => !(id sameElements missedChain.head.blockTransactions.id))
+    history.nextModifiersToDownload(2, id => id != missedChain.head.blockTransactions.id)
       .map(id => (id._1, Algos.encode(id._2))) shouldEqual missedBS.tail.take(2)
-=======
-    history.nextModifiersToDownload(2, id => id != missedChain.head.blockTransactions.id)
-      .map(id => (id._1, Algos.encode(id._2))) shouldEqual missedBT.tail.take(2)
->>>>>>> 2afc7975
   }
 
   property("append header as genesis") {
