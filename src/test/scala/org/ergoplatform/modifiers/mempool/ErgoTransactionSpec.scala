package org.ergoplatform.modifiers.mempool

import io.iohk.iodb.ByteArrayWrapper
import org.ergoplatform.ErgoBox.TokenId
import org.ergoplatform.nodeView.ErgoInterpreter
import org.ergoplatform.{ErgoBox, ErgoBoxCandidate}
import org.ergoplatform.settings.LaunchParameters
import org.ergoplatform.utils.ErgoPropertyTest
import org.scalacheck.Gen
<<<<<<< HEAD
import scapi.sigma.ProveDHTuple
import scorex.crypto.authds.ADDigest
=======
>>>>>>> 839e95aa
import scorex.crypto.hash.Digest32
import sigmastate._
import sigmastate.Values.GroupElementConstant
import sigmastate.basics.ProveDHTuple
import sigmastate.interpreter.CryptoConstants

import scala.util.Random

class ErgoTransactionSpec extends ErgoPropertyTest {

  private def modifyValue(boxCandidate: ErgoBoxCandidate, delta: Long): ErgoBoxCandidate = {
    new ErgoBoxCandidate(
      boxCandidate.value + delta,
      boxCandidate.proposition,
      boxCandidate.creationHeight,
      boxCandidate.additionalTokens,
      boxCandidate.additionalRegisters)
  }

  private def modifyAsset(boxCandidate: ErgoBoxCandidate,
                          deltaFn: Long => Long,
                          idToskip: TokenId): ErgoBoxCandidate = {
    val assetId = boxCandidate.additionalTokens.find(t => !java.util.Arrays.equals(t._1, idToskip)).get._1

    val tokens = boxCandidate.additionalTokens.map { case (id, amount) =>
      if (java.util.Arrays.equals(id, assetId)) assetId -> deltaFn(amount) else assetId -> amount
    }

    new ErgoBoxCandidate(
      boxCandidate.value,
      boxCandidate.proposition,
      boxCandidate.creationHeight,
      tokens,
      boxCandidate.additionalRegisters)
  }

<<<<<<< HEAD
  private implicit val verifier: ErgoInterpreter = ErgoInterpreter()
=======
  private implicit val verifier: ErgoInterpreter = ErgoInterpreter(LaunchParameters)
>>>>>>> 839e95aa

  property("a valid transaction is valid") {
    forAll(validErgoTransactionGen) { case (from, tx) =>
      tx.statelessValidity.isSuccess shouldBe true
      tx.statefulValidity(from, emptyStateContext).isSuccess shouldBe true
    }
  }

  property("ergo preservation law holds") {
    forAll(validErgoTransactionGen, smallPositiveInt) { case ((from, tx), deltaAbs) =>
      val delta = if (Random.nextBoolean()) -deltaAbs else deltaAbs

      val wrongTx = tx.copy(outputCandidates =
        modifyValue(tx.outputCandidates.head, delta) +: tx.outputCandidates.tail)

      wrongTx.statelessValidity.isSuccess &&
        wrongTx.statefulValidity(from, emptyStateContext).isSuccess shouldBe false
    }
  }

  property("impossible to create a negative-value output") {
    forAll(validErgoTransactionGen) { case (from, tx) =>
      val negValue = Math.min(Math.abs(Random.nextLong()), Long.MaxValue - tx.outputCandidates.head.value)
      val wrongTx = tx.copy(outputCandidates =
        modifyValue(tx.outputCandidates.head, -(tx.outputCandidates.head.value + negValue)) +: tx.outputCandidates.tail)

      wrongTx.statelessValidity.isSuccess shouldBe false
      wrongTx.statefulValidity(from, emptyStateContext).isSuccess shouldBe false
    }
  }

  property("impossible to overflow ergo tokens") {
    forAll(validErgoTransactionGen) { case (from, tx) =>
      val overflowSurplus = (Long.MaxValue - tx.outputCandidates.map(_.value).sum) + 1

      val wrongTx = tx.copy(outputCandidates =
        modifyValue(tx.outputCandidates.head, overflowSurplus) +: tx.outputCandidates.tail)

      wrongTx.statelessValidity.isSuccess shouldBe false
      wrongTx.statefulValidity(from, emptyStateContext).isSuccess shouldBe false
    }
  }

  private def updateAnAsset(tx: ErgoTransaction, from: IndexedSeq[ErgoBox], deltaFn: Long => Long) = {
    val updCandidates = tx.outputCandidates.foldLeft(IndexedSeq[ErgoBoxCandidate]() -> false) { case ((seq, modified), ebc) =>
      if (modified) {
        (seq :+ ebc) -> true
      } else {
        if (ebc.additionalTokens.nonEmpty && ebc.additionalTokens.exists(t => !java.util.Arrays.equals(t._1, from.head.id))) {
          (seq :+ modifyAsset(ebc, deltaFn, Digest32 @@ from.head.id)) -> true
        } else {
          (seq :+ ebc) -> false
        }
      }
    }._1
    tx.copy(outputCandidates = updCandidates)
  }

  property("assets preservation law holds") {
    forAll(validErgoTransactionWithAssetsGen) { case (from, tx) =>
      val wrongTx = updateAnAsset(tx, from, _ + 1)
      wrongTx.statelessValidity.isSuccess shouldBe true
      wrongTx.statefulValidity(from, emptyStateContext).isSuccess shouldBe false
    }
  }

  property("impossible to create an asset of non-positive amount") {
    forAll(validErgoTransactionWithAssetsGen) { case (from, tx) =>
      val wrongTx = updateAnAsset(tx, from, _ => -1)
      wrongTx.statelessValidity.isSuccess shouldBe false
      wrongTx.statefulValidity(from, emptyStateContext).isSuccess shouldBe false
    }
  }

  property("impossible to overflow an asset value") {
    val gen = validErgoTransactionGenTemplate(1, 1, 8, 16)
    forAll(gen) { case (from, tx) =>
      val tokenOpt = tx.outputCandidates.flatMap(_.additionalTokens).map(t => ByteArrayWrapper.apply(t._1) -> t._2)
        .groupBy(_._1).find(_._2.size >= 2)

      whenever(tokenOpt.nonEmpty) {
        val tokenId = tokenOpt.get._1
        val tokenAmount = tokenOpt.get._2.map(_._2).sum

        var modified = false
        val updCandidates = tx.outputCandidates.map { c =>
          val updTokens = c.additionalTokens.map { case (id, amount) =>
            if (!modified && ByteArrayWrapper(id) == tokenId) {
              modified = true
              id -> ((Long.MaxValue - tokenAmount) + amount + 1)
            } else {
              id -> amount
            }
          }
          new ErgoBoxCandidate(c.value, c.proposition, startHeight, updTokens, c.additionalRegisters)
        }

        val wrongTx = tx.copy(outputCandidates = updCandidates)
        wrongTx.statelessValidity.isSuccess shouldBe false
        wrongTx.statefulValidity(from, emptyStateContext).isSuccess shouldBe false
      }
    }
  }

  property("stateful validation should catch false proposition") {
    val propositionGen = Gen.const(Values.FalseLeaf)
    val gen = validErgoTransactionGenTemplate(1, 1, 1, 1, propositionGen)
    forAll(gen) { case (from, tx) =>
      tx.statelessValidity.isSuccess shouldBe true
      val validity = tx.statefulValidity(from, emptyStateContext)
      validity.isSuccess shouldBe false
      val e = validity.failed.get
      log.info(s"Validation message: ${e.getMessage}", e)
      e.getMessage should startWith("Input script verification failed for input #0")
    }
  }

  private def groupElemGen =
    Gen.const(GroupElementConstant(CryptoConstants.dlogGroup.createRandomGenerator()))

  private def proveDiffieHellmanTupleGen = for {
    gv <- groupElemGen
    hv <- groupElemGen
    uv <- groupElemGen
    vv <- groupElemGen
  } yield ProveDHTuple(gv, hv, uv, vv)

  ignore("too costly transaction should be rejected") {
    val propositionGen = for {
      proveList <- Gen.listOfN(50, proveDiffieHellmanTupleGen)
    } yield OR(proveList)

    val gen = validErgoTransactionGenTemplate(1, 1, 1, 1, propositionGen)

    forAll(gen) { case (from, tx) =>
      tx.statelessValidity.isSuccess shouldBe true
      val validity = tx.statefulValidity(from, emptyStateContext)
      validity.isSuccess shouldBe false
      val cause = validity.failed.get.getCause
      Option(cause) shouldBe defined
      cause.getMessage should startWith("Estimated expression complexity")
    }
  }

  property("output contains too many assets") {
    val gen = validErgoTransactionGenTemplate(1, 2, 1, 2)
    forAll(gen) { case (from, tx) =>
      var modified = false
      val updCandidates = tx.outputCandidates.map { c =>
        if (!modified) {
          c.additionalTokens.find(_._2 > ErgoBox.MaxTokens + 1 - c.additionalTokens.size) match {
            case Some((assetId, amount)) =>
              val updAmount = amount - (ErgoBox.MaxTokens + 1)
              val updTokens = Seq(assetId -> amount) ++ (1 to (amount - updAmount).toInt).map(_ => assetId -> 1L) ++
                c.additionalTokens.filterNot(t => java.util.Arrays.equals(t._1, assetId))
              modified = true
              new ErgoBoxCandidate(c.value, c.proposition, startHeight, updTokens, c.additionalRegisters)
            case None => c
          }
        } else {
          c
        }
      }
      val wrongTx = tx.copy(outputCandidates = updCandidates)
      wrongTx.statelessValidity.isSuccess shouldBe false
      wrongTx.statefulValidity(from, emptyStateContext).isSuccess shouldBe false
    }
  }

  property("tx outputs contain too many assets in total") {
    val gen = validErgoTransactionGenTemplate(
      ErgoTransaction.MaxTokens + 1,
      ErgoTransaction.MaxTokens + 4,
      ErgoTransaction.MaxTokens + 4,
      ErgoTransaction.MaxTokens + 8)
    forAll(gen) { case (from, wrongTx) =>
      wrongTx.statelessValidity.isSuccess shouldBe false
      wrongTx.statefulValidity(from, emptyStateContext).isSuccess shouldBe false
    }
  }

}<|MERGE_RESOLUTION|>--- conflicted
+++ resolved
@@ -7,11 +7,6 @@
 import org.ergoplatform.settings.LaunchParameters
 import org.ergoplatform.utils.ErgoPropertyTest
 import org.scalacheck.Gen
-<<<<<<< HEAD
-import scapi.sigma.ProveDHTuple
-import scorex.crypto.authds.ADDigest
-=======
->>>>>>> 839e95aa
 import scorex.crypto.hash.Digest32
 import sigmastate._
 import sigmastate.Values.GroupElementConstant
@@ -48,11 +43,7 @@
       boxCandidate.additionalRegisters)
   }
 
-<<<<<<< HEAD
-  private implicit val verifier: ErgoInterpreter = ErgoInterpreter()
-=======
   private implicit val verifier: ErgoInterpreter = ErgoInterpreter(LaunchParameters)
->>>>>>> 839e95aa
 
   property("a valid transaction is valid") {
     forAll(validErgoTransactionGen) { case (from, tx) =>
