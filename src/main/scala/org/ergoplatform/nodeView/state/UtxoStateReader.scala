package org.ergoplatform.nodeView.state

import io.iohk.iodb.ByteArrayWrapper
import org.ergoplatform.ErgoBox
import org.ergoplatform.modifiers.ErgoFullBlock
import org.ergoplatform.modifiers.history.ADProofs
import org.ergoplatform.modifiers.mempool.{ErgoBoxSerializer, ErgoTransaction}
import org.ergoplatform.nodeView.ErgoInterpreter
import org.ergoplatform.settings.Algos
import org.ergoplatform.settings.Algos.HF
import scorex.core.transaction.state.TransactionValidation
import scorex.crypto.authds.avltree.batch.{NodeParameters, PersistentBatchAVLProver, VersionedIODBAVLStorage}
import scorex.crypto.authds.{ADDigest, ADKey, SerializedAdProof}
import scorex.crypto.hash.Digest32

import scala.util.{Failure, Try}

trait UtxoStateReader extends ErgoStateReader with TransactionValidation[ErgoTransaction] {

  protected implicit val hf: HF = Algos.hash

  implicit val verifier: ErgoInterpreter

  val constants: StateConstants

  private lazy val np = NodeParameters(keySize = 32, valueSize = None, labelSize = 32)
  protected lazy val storage = new VersionedIODBAVLStorage(store, np)

  protected val persistentProver: PersistentBatchAVLProver[Digest32, HF]

  /**
    * Validate transaction as if it was included at the end of the last block.
    * This validation does not guarantee that transaction will be valid in future
    * as soon as state (both UTXO set and state context) will change.
    *
    * @return transaction cost
    */
<<<<<<< HEAD
  override def validate(tx: ErgoTransaction): Try[Unit] =
    tx.statelessValidity
      .flatMap {_ =>
        verifier.IR.resetContext()  // ensure there is no garbage in the IRContext
        tx.statefulValidity(tx.inputs.flatMap(i => boxById(i.boxId)), stateContext)
          .map(_ => Unit)
      }
=======
  def validateWithCost(tx: ErgoTransaction): Try[Long] = {
    tx.statelessValidity.flatMap { _ =>
      implicit val verifier = ErgoInterpreter(stateContext.currentParameters)
      tx.statefulValidity(tx.inputs.flatMap(i => boxById(i.boxId)), stateContext)
    }
  }

  override def validate(tx: ErgoTransaction): Try[Unit] = validateWithCost(tx).map(_ => Unit)
>>>>>>> 839e95aa

  /**
    *
    * @param fb - ergo full block
    * @return emission box from this block transactions
    */
  protected[state] def extractEmissionBox(fb: ErgoFullBlock): Option[ErgoBox] = emissionBoxIdOpt match {
    case Some(id) =>
      fb.blockTransactions.txs.view.reverse.find(_.inputs.exists(t => java.util.Arrays.equals(t.boxId, id))) match {
        case Some(tx) if tx.outputs.head.proposition == constants.genesisEmissionBox.proposition =>
          tx.outputs.headOption
        case Some(_) =>
          log.info(s"Last possible emission box consumed")
          None
        case None =>
          log.warn(s"Emission box not found in block ${fb.encodedId}")
          boxById(id)
      }
    case None =>
      log.debug("No emission box: emission should be already finished before this block")
      None
  }

  protected def emissionBoxIdOpt: Option[ADKey] = store.get(ByteArrayWrapper(UtxoState.EmissionBoxIdKey))
    .map(s => ADKey @@ s.data)

  def emissionBoxOpt: Option[ErgoBox] = emissionBoxIdOpt.flatMap(boxById)

  def boxById(id: ADKey): Option[ErgoBox] = persistentProver.synchronized {
    persistentProver
      .unauthenticatedLookup(id)
      .map(ErgoBoxSerializer.parseBytes)
  }

  def randomBox(): Option[ErgoBox] = persistentProver.synchronized {
    persistentProver.avlProver.randomWalk().map(_._1).flatMap(boxById)
  }

  /**
    * Generate proofs for specified transactions if applied to current state
    *
    * @param txs - transactions to generate proofs
    * @return proof for specified transactions and new state digest
    */
  def proofsForTransactions(txs: Seq[ErgoTransaction]): Try[(SerializedAdProof, ADDigest)] = persistentProver.synchronized {
    val rootHash = persistentProver.digest
    log.trace(s"Going to create proof for ${txs.length} transactions at root ${Algos.encode(rootHash)}")
    if (txs.isEmpty) {
      Failure(new Error("Trying to generate proof for empty transaction sequence"))
    } else if (!storage.version.exists(t => java.util.Arrays.equals(t, rootHash))) {
      Failure(new Error(s"Incorrect storage: ${storage.version.map(Algos.encode)} != ${Algos.encode(rootHash)}. " +
        "Possible reason - state update is in process."))
    } else {
      persistentProver.avlProver.generateProofForOperations(ErgoState.stateChanges(txs).operations.map(ADProofs.changeToMod))
    }
  }
}<|MERGE_RESOLUTION|>--- conflicted
+++ resolved
@@ -19,8 +19,6 @@
 
   protected implicit val hf: HF = Algos.hash
 
-  implicit val verifier: ErgoInterpreter
-
   val constants: StateConstants
 
   private lazy val np = NodeParameters(keySize = 32, valueSize = None, labelSize = 32)
@@ -35,15 +33,6 @@
     *
     * @return transaction cost
     */
-<<<<<<< HEAD
-  override def validate(tx: ErgoTransaction): Try[Unit] =
-    tx.statelessValidity
-      .flatMap {_ =>
-        verifier.IR.resetContext()  // ensure there is no garbage in the IRContext
-        tx.statefulValidity(tx.inputs.flatMap(i => boxById(i.boxId)), stateContext)
-          .map(_ => Unit)
-      }
-=======
   def validateWithCost(tx: ErgoTransaction): Try[Long] = {
     tx.statelessValidity.flatMap { _ =>
       implicit val verifier = ErgoInterpreter(stateContext.currentParameters)
@@ -52,7 +41,6 @@
   }
 
   override def validate(tx: ErgoTransaction): Try[Unit] = validateWithCost(tx).map(_ => Unit)
->>>>>>> 839e95aa
 
   /**
     *
@@ -85,6 +73,7 @@
     persistentProver
       .unauthenticatedLookup(id)
       .map(ErgoBoxSerializer.parseBytes)
+      .flatMap(_.toOption)
   }
 
   def randomBox(): Option[ErgoBox] = persistentProver.synchronized {
