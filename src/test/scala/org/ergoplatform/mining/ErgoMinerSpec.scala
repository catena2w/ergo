package org.ergoplatform.mining

import akka.actor.{ActorRef, Actor, ActorSystem}
import akka.pattern.ask
import akka.testkit.{TestProbe, TestKit}
import akka.util.Timeout
import org.bouncycastle.util.BigIntegers
import org.ergoplatform.local.ErgoMiner.StartMining
import org.ergoplatform.local.{ErgoMinerRef, ErgoMiner}
import org.ergoplatform.mining.Listener._
import org.ergoplatform.modifiers.ErgoFullBlock
import org.ergoplatform.modifiers.history.Header
import org.ergoplatform.modifiers.mempool.{ErgoTransaction, UnsignedErgoTransaction}
import org.ergoplatform.nodeView.ErgoReadersHolder.{GetReaders, Readers}
import org.ergoplatform.nodeView.history.{ErgoHistoryReader, ErgoHistory}
import org.ergoplatform.nodeView.mempool.{ErgoMemPoolReader, ErgoMemPool}
import org.ergoplatform.nodeView.state._
import org.ergoplatform.nodeView.wallet._
import org.ergoplatform.nodeView.{ErgoReadersHolderRef, ErgoNodeViewRef}
import org.ergoplatform.settings.ErgoSettings
import org.ergoplatform.utils.ErgoTestHelpers
import org.ergoplatform.utils.generators.ValidBlocksGenerators
import org.ergoplatform.{ErgoBox, ErgoBoxCandidate, Input}
import org.scalatest.FlatSpec
import scorex.core.NodeViewHolder.ReceivableMessages.{LocallyGeneratedTransaction, GetDataFromCurrentView}
import scorex.core.network.NodeViewSynchronizer.ReceivableMessages.SemanticallySuccessfulModifier
import sigmastate.basics.DLogProtocol
import sigmastate.basics.DLogProtocol.DLogProverInput
import sigmastate.utxo.CostTable.Cost

import scala.annotation.tailrec
import scala.concurrent.duration._
import scala.language.postfixOps

class ErgoMinerSpec extends FlatSpec with ErgoTestHelpers with ValidBlocksGenerators {

  type msgType = SemanticallySuccessfulModifier[_]
  implicit private val timeout: Timeout = defaultTimeout

  val newBlock: Class[msgType] = classOf[msgType]
  val newBlockDuration: FiniteDuration = 30 seconds

  val defaultSettings: ErgoSettings = {
    val empty = ErgoSettings.read(None)

    val nodeSettings = empty.nodeSettings.copy(mining = true,
      stateType = StateType.Utxo,
      miningDelay = 2.second,
      offlineGeneration = true,
      verifyTransactions = true)
    val chainSettings = empty.chainSettings.copy(blockInterval = 2.seconds)
    empty.copy(nodeSettings = nodeSettings, chainSettings = chainSettings)
  }

  it should "not freeze while mempool is full" in new TestKit(ActorSystem()) {
    // generate amount of transactions, twice more than can fit in one block
<<<<<<< HEAD
    val desiredSize: Int = ((Parameters.MaxBlockCost / Cost.DlogDeclaration) * 2).toInt
=======
//    val desiredSize: Int = ((parameters.maxBlockCost / Cost.DlogDeclaration) * 2).toInt
    val desiredSize: Int = 50
>>>>>>> 839e95aa
    val ergoSettings: ErgoSettings = defaultSettings.copy(directory = createTempDir.getAbsolutePath)

    val testProbe = new TestProbe(system)
    system.eventStream.subscribe(testProbe.ref, newBlock)

    val nodeViewHolderRef: ActorRef = ErgoNodeViewRef(ergoSettings, timeProvider)
    val readersHolderRef: ActorRef = ErgoReadersHolderRef(nodeViewHolderRef)
    expectNoMessage(1 second)
    val r: Readers = requestReaders
    val pool: ErgoMemPoolReader = r.m
    val wallet: ErgoWalletReader = r.w

    val minerRef: ActorRef = ErgoMinerRef(
      ergoSettings,
      nodeViewHolderRef,
      readersHolderRef,
      timeProvider,
      Some(defaultMinerSecret)
    )
    minerRef ! StartMining

    // wait for 1 block to be generated
    testProbe.expectMsgClass(newBlockDuration, newBlock)

    @tailrec
    def loop(toSend: Int): Unit = {
      val toSpend: Seq[ErgoBox] = await(wallet.unspendBoxes()).toList
      log.debug(s"Generate more transactions from ${toSpend.length} boxes. $toSend remains," +
        s"pool size: ${requestReaders.m.size}")
      val txs: Seq[ErgoTransaction] = toSpend.take(toSend) map { boxToSend =>
        val inputs = IndexedSeq(Input(boxToSend.id, emptyProverResult))

        val feeBox = new ErgoBoxCandidate(boxToSend.value / desiredSize, feeProp, r.s.stateContext.currentHeight)
        val outputs = (1 until desiredSize).map { _ =>
          new ErgoBoxCandidate(boxToSend.value / desiredSize, defaultMinerPk, r.s.stateContext.currentHeight)
        }
        val unsignedTx = new UnsignedErgoTransaction(inputs, feeBox +: outputs)
        defaultProver.sign(
          unsignedTx,
          IndexedSeq(boxToSend),
<<<<<<< HEAD
          r.s.stateContext).get
=======
          r.s.stateContext
        ).get
>>>>>>> 839e95aa
      }

      txs.foreach(nodeViewHolderRef ! LocallyGeneratedTransaction(_))

      if (toSend > toSpend.size) {
        // wait for the next block
        testProbe.expectMsgClass(newBlockDuration, newBlock)
        loop(toSend - toSpend.size)
      }
    }

    def requestReaders: Readers = await((readersHolderRef ? GetReaders).mapTo[Readers])

    // Generate and send `desiredSize` transactions to mempool
    loop(desiredSize)

    Thread.sleep(5000)

    requestReaders.m.size should be > 10

    // wait for mempool to be cleaned
    while (requestReaders.m.size > 0) {
      log.debug(s"Wait until transactions in mempool will be included into blocks. Currents size: ${requestReaders.m.size}")
      // blocks should not be empty
      r.h.bestFullBlockOpt.get.transactions.nonEmpty shouldBe true
      Thread.sleep(1000)
    }
  }

  it should "include only one transaction from 2 spending the same box" in new TestKit(ActorSystem()) {
    val testProbe = new TestProbe(system)
    system.eventStream.subscribe(testProbe.ref, newBlock)
    val ergoSettings: ErgoSettings = defaultSettings.copy(directory = createTempDir.getAbsolutePath)

    val nodeViewHolderRef: ActorRef = ErgoNodeViewRef(ergoSettings, timeProvider)
    val readersHolderRef: ActorRef = ErgoReadersHolderRef(nodeViewHolderRef)

    val minerRef: ActorRef = ErgoMinerRef(
      ergoSettings,
      nodeViewHolderRef,
      readersHolderRef,
      timeProvider,
      Some(defaultMinerSecret)
    )
    expectNoMessage(1 second)
    val r: Readers = await((readersHolderRef ? GetReaders).mapTo[Readers])

    val history: ErgoHistoryReader = r.h
    val startBlock: Option[Header] = history.bestHeaderOpt

    minerRef ! StartMining

    testProbe.expectMsgClass(newBlockDuration, newBlock)

    val prop1: DLogProtocol.ProveDlog = DLogProverInput(BigIntegers.fromUnsignedByteArray("test1".getBytes())).publicImage
    val prop2: DLogProtocol.ProveDlog = DLogProverInput(BigIntegers.fromUnsignedByteArray("test2".getBytes())).publicImage

    val boxToDoubleSpend = r.h.bestFullBlockOpt.get.transactions.last.outputs.last
    boxToDoubleSpend.propositionBytes shouldBe ErgoState.rewardOutputScript(settings.emission.settings.minerRewardDelay, defaultMinerPk).bytes

    val input = Input(boxToDoubleSpend.id, emptyProverResult)

    val outputs1 = IndexedSeq(new ErgoBoxCandidate(boxToDoubleSpend.value, prop1, r.s.stateContext.currentHeight))
    val unsignedTx1 = new UnsignedErgoTransaction(IndexedSeq(input), outputs1)
    val tx1 = defaultProver.sign(unsignedTx1, IndexedSeq(boxToDoubleSpend), r.s.stateContext).get
    val outputs2 = IndexedSeq(new ErgoBoxCandidate(boxToDoubleSpend.value, prop2, r.s.stateContext.currentHeight))
    val unsignedTx2 = new UnsignedErgoTransaction(IndexedSeq(input), outputs2)
    val tx2 = defaultProver.sign(unsignedTx2, IndexedSeq(boxToDoubleSpend), r.s.stateContext).get

    nodeViewHolderRef ! LocallyGeneratedTransaction[ErgoTransaction](tx1)
    nodeViewHolderRef ! LocallyGeneratedTransaction[ErgoTransaction](tx2)
    expectNoMessage(1 seconds)

    await((readersHolderRef ? GetReaders).mapTo[Readers]).m.size shouldBe 2

    testProbe.expectMsgClass(newBlockDuration, newBlock)
    testProbe.expectMsgClass(newBlockDuration, newBlock)
    testProbe.expectMsgClass(newBlockDuration, newBlock)

    await((readersHolderRef ? GetReaders).mapTo[Readers]).m.size shouldBe 0

    val blocks: IndexedSeq[ErgoFullBlock] = r.h.chainToHeader(startBlock, r.h.bestHeaderOpt.get)._2.headers.flatMap(r.h.getFullBlock)
    val txs: Seq[ErgoTransaction] = blocks.flatMap(_.blockTransactions.transactions)
    //Make sure that only tx got into chain
    txs.filter(tx => tx.id == tx1.id || tx.id == tx2.id) should have length 1
    system.terminate()
  }

}

class Listener extends Actor {
  var generatedBlocks: Int = 0

  override def preStart(): Unit = {
    context.system.eventStream.subscribe(self, classOf[SemanticallySuccessfulModifier[_]])
  }

  override def receive: Receive = {
    case SemanticallySuccessfulModifier(_) => generatedBlocks += 1
    case Status => sender ! generatedBlocks
  }
}

object Listener {

  case object Status

}<|MERGE_RESOLUTION|>--- conflicted
+++ resolved
@@ -54,12 +54,8 @@
 
   it should "not freeze while mempool is full" in new TestKit(ActorSystem()) {
     // generate amount of transactions, twice more than can fit in one block
-<<<<<<< HEAD
-    val desiredSize: Int = ((Parameters.MaxBlockCost / Cost.DlogDeclaration) * 2).toInt
-=======
 //    val desiredSize: Int = ((parameters.maxBlockCost / Cost.DlogDeclaration) * 2).toInt
     val desiredSize: Int = 50
->>>>>>> 839e95aa
     val ergoSettings: ErgoSettings = defaultSettings.copy(directory = createTempDir.getAbsolutePath)
 
     val testProbe = new TestProbe(system)
@@ -100,12 +96,8 @@
         defaultProver.sign(
           unsignedTx,
           IndexedSeq(boxToSend),
-<<<<<<< HEAD
-          r.s.stateContext).get
-=======
           r.s.stateContext
         ).get
->>>>>>> 839e95aa
       }
 
       txs.foreach(nodeViewHolderRef ! LocallyGeneratedTransaction(_))
