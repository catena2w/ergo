package org.ergoplatform.nodeView.state

import org.ergoplatform.modifiers.ErgoFullBlock
import org.ergoplatform.modifiers.history.{BlockTransactions, Header}
import org.ergoplatform.settings.ErgoSettings
import org.ergoplatform.utils.ErgoPropertyTest
import scorex.core.bytesToVersion

import scala.util.Random

class ErgoStateSpecification extends ErgoPropertyTest {

  property("applyModifier() - double spending") {
    forAll(boxesHolderGen) { bh =>
      val us = createUtxoState(bh)
      val ds = createDigestState(bytesToVersion(Array.fill(32)(100: Byte)), us.rootHash)

      val validBlock = validFullBlock(None, us, bh)
      val dsTxs = validBlock.transactions ++ validBlock.transactions
      val changes = ErgoState.stateChanges(dsTxs)
      val toRemove = changes.toRemove.map(_.boxId)
      toRemove.count(boxId => java.util.Arrays.equals(toRemove.head, boxId)) shouldBe 2

      val dsRoot = BlockTransactions.transactionsRoot(dsTxs)
      val dsHeader = validBlock.header.copy(transactionsRoot = dsRoot)
      val doubleSpendBlock = ErgoFullBlock(dsHeader, BlockTransactions(dsHeader.id, dsTxs), validBlock.extension, validBlock.adProofs)

      us.applyModifier(doubleSpendBlock) shouldBe 'failure
      us.applyModifier(validBlock) shouldBe 'success

      ds.applyModifier(doubleSpendBlock) shouldBe 'failure
      ds.applyModifier(validBlock) shouldBe 'success
    }
  }

  property("stateContext should be the same for Utxo and Digest states") {
    def requireEqualStateContexts(s1: ErgoStateContext, s2: ErgoStateContext, lastHeaders: Seq[Header]): Unit = {
      s1.currentHeight shouldBe lastHeaders.headOption.map(_.height).getOrElse(0)
      s1.currentHeight shouldBe s2.currentHeight
      s1.previousStateDigest shouldEqual s2.previousStateDigest
      s1.lastHeaders shouldEqual s2.lastHeaders
      s1.lastHeaders shouldEqual lastHeaders
    }

    var (us, bh) = createUtxoState()
    var ds = createDigestState(us.version, us.rootHash)
    var lastHeaders: Seq[Header] = Seq()
    requireEqualStateContexts(us.stateContext, ds.stateContext, lastHeaders)
    forAll { seed: Int =>
<<<<<<< HEAD
      val blBh = validFullBlockWithBoxHolder(lastBlockOpt, us, bh, new Random(seed))
=======
      val blBh = validFullBlockWithBlockHolder(lastHeaders.headOption, us, bh, new Random(seed))
>>>>>>> 1007be48
      val block = blBh._1
      bh = blBh._2
      ds = ds.applyModifier(block).get
      us = us.applyModifier(block).get
      lastHeaders = block.header +: lastHeaders
      requireEqualStateContexts(us.stateContext, ds.stateContext, lastHeaders)
    }
  }

  property("generateGenesisUtxoState & generateGenesisDigestState are compliant") {
    val settings = ErgoSettings.read(None)
    val dir = createTempDir
    val rootHash = createUtxoState()._1.rootHash
    val expectedRootHash = ErgoState.generateGenesisDigestState(dir, settings).rootHash
    rootHash shouldBe expectedRootHash
  }

  property("ErgoState.boxChanges() should generate operations in the same order") {
    var (us, bh) = createUtxoState()
    var parentOpt: Option[Header] = None

    forAll { seed: Int =>
      val blBh = validFullBlockWithBoxHolder(parentOpt, us, bh, new Random(seed))
      val block = blBh._1
      parentOpt = Some(block.header)
      bh = blBh._2
      us = us.applyModifier(block).get

      val changes1 = ErgoState.boxChanges(block.transactions)
      val changes2 = ErgoState.boxChanges(block.transactions)
      changes1._1 shouldBe changes2._1
      changes1._2 shouldBe changes2._2
    }
  }

  property("ErgoState.boxChanges() double spend attempt") {
    val (_, bh) = createUtxoState()
    bh.boxes.size shouldBe 1
    val genesisBox = bh.boxes.head._2

    forAll { seed: Int =>
      val txs = validTransactionsFromBoxHolder(bh, new Random(seed))._1
      whenever(txs.lengthCompare(2) > 0) {
        // valid transaction should spend the only existing genesis box
        ErgoState.boxChanges(txs)._1.length shouldBe 1
        ErgoState.boxChanges(txs)._1.head shouldBe genesisBox.id

        // second transaction input should be an input created by the first transaction
        val inputToDoubleSpend = txs(1).inputs.head
        txs.head.outputs.find(b => java.util.Arrays.equals(b.id, inputToDoubleSpend.boxId)) should not be None
        val doubleSpendTx = txs.last.copy(inputs = inputToDoubleSpend +: txs.last.inputs.tail)
        val invalidTxs = txs.dropRight(1) :+ doubleSpendTx
        invalidTxs.length shouldBe txs.length
        invalidTxs.count(_.inputs.contains(inputToDoubleSpend)) shouldBe 2

        ErgoState.boxChanges(invalidTxs)._1.length shouldBe 2
      }
    }
  }


  property("ErgoState.stateChanges()") {
    val (us: UtxoState, bh) = createUtxoState()
    bh.boxes.size shouldBe 1
    val genesisBox = bh.boxes.head._2

    forAll { seed: Int =>
      val txs = validTransactionsFromBoxHolder(bh, new Random(seed))._1
      whenever(txs.lengthCompare(1) > 0) {
        val changes = ErgoState.stateChanges(txs)
        val removals = changes.toRemove
        // should remove the only genesis box from the state
        removals.length shouldBe 1
        removals.head.boxId shouldEqual genesisBox.id
        // number of inputs should be more than 1 - we create boxes and spend them in the same block
        txs.flatMap(_.inputs).length should be > 1

        val insertions = changes.toAppend
        // sum of coins in outputs should equal to genesis value
        insertions.map(_.box.value).sum shouldBe genesisBox.value

        // if output was spend and then created - it is in both toInsert and toRemove
        val changesRev = ErgoState.stateChanges(txs.reverse)
        val removalsRev = changesRev.toRemove
        val insertionsRev = changesRev.toAppend
        removalsRev.length should be > removals.length
        insertionsRev.length should be > insertions.length
      }
    }
  }

}<|MERGE_RESOLUTION|>--- conflicted
+++ resolved
@@ -47,11 +47,7 @@
     var lastHeaders: Seq[Header] = Seq()
     requireEqualStateContexts(us.stateContext, ds.stateContext, lastHeaders)
     forAll { seed: Int =>
-<<<<<<< HEAD
-      val blBh = validFullBlockWithBoxHolder(lastBlockOpt, us, bh, new Random(seed))
-=======
-      val blBh = validFullBlockWithBlockHolder(lastHeaders.headOption, us, bh, new Random(seed))
->>>>>>> 1007be48
+      val blBh = validFullBlockWithBoxHolder(lastHeaders.headOption, us, bh, new Random(seed))
       val block = blBh._1
       bh = blBh._2
       ds = ds.applyModifier(block).get
