--- conflicted
+++ resolved
@@ -17,12 +17,9 @@
 import org.ergoplatform.nodeView.mempool.{ErgoMemPool, ErgoMemPoolReader}
 import org.ergoplatform.nodeView.state.{DigestState, ErgoState, UtxoStateReader}
 import org.ergoplatform.nodeView.wallet.ErgoWallet
-<<<<<<< HEAD
-import org.ergoplatform.settings.{Algos, Constants, ErgoSettings}
-=======
 import org.ergoplatform.settings.{Algos, Constants, ErgoSettings, Parameters}
 import scapi.sigma.DLogProtocol.{DLogProverInput, ProveDlog}
->>>>>>> 34c2802a
+import org.ergoplatform.settings.{Algos, Constants, ErgoSettings}
 import scorex.core.NodeViewHolder.ReceivableMessages.GetDataFromCurrentView
 import scorex.core.network.NodeViewSynchronizer.ReceivableMessages.SemanticallySuccessfulModifier
 import scorex.core.utils.NetworkTimeProvider
@@ -45,10 +42,7 @@
 
   import ErgoMiner._
 
-<<<<<<< HEAD
   private lazy val VotingEpochLength = ergoSettings.chainSettings.voting.votingLength
-=======
->>>>>>> 34c2802a
 
   //shared mutable state
   private var isMining = false
@@ -217,13 +211,8 @@
     val txsNoConflict = collectTxs(state,
       state.emissionBoxOpt.map(_.id).toSeq,
       pool.unconfirmed.values,
-<<<<<<< HEAD
-      state.stateContext.currentParameters.maxBlockCost - Constants.CoinbaseTxCost,
-      state.stateContext.currentParameters.maxBlockSize,
-=======
-      Parameters.MaxBlockCost - CostDrift,
-      Parameters.MaxBlockSize - SizeDrift,
->>>>>>> 34c2802a
+      state.stateContext.currentParameters.maxBlockCost - CostDrift,
+      state.stateContext.currentParameters.maxBlockSize - SizeDrift,
       Seq())
 
     val rewards = ErgoMiner.collectRewards(state, txsNoConflict, minerPk, ergoSettings.emission)
