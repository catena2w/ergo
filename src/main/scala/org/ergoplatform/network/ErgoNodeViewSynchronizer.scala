package org.ergoplatform.network

import akka.actor.{ActorRef, ActorRefFactory, Props}
import org.ergoplatform.ErgoTransaction
import org.ergoplatform.modifiers.ErgoPersistentModifier
import org.ergoplatform.modifiers.history.{BlockTransactions, Header}
import org.ergoplatform.network.ErgoNodeViewSynchronizer.CheckModifiersToDownload
import org.ergoplatform.nodeView.history.{ErgoHistory, ErgoSyncInfo, ErgoSyncInfoMessageSpec}
import org.ergoplatform.nodeView.mempool.ErgoMemPool
import scorex.core.NodeViewHolder._
import scorex.core.network.NetworkController.ReceivableMessages.SendToNetwork
import scorex.core.network.NetworkControllerSharedMessages.ReceivableMessages.DataFromPeer
import scorex.core.network.NodeViewSynchronizer.ReceivableMessages.{ChangedVault, SyntacticallySuccessfulModifier}
import scorex.core.network.message.BasicMsgDataTypes.ModifiersData
import scorex.core.network.message.{Message, ModifiersSpec}
import scorex.core.network.{NodeViewSynchronizer, SendToRandom}
import scorex.core.settings.NetworkSettings
import scorex.core.utils.NetworkTimeProvider
import scorex.core.{ModifierId, ModifierTypeId}

import scala.concurrent.ExecutionContext

class ErgoNodeViewSynchronizer(networkControllerRef: ActorRef,
                               viewHolderRef: ActorRef,
                               syncInfoSpec: ErgoSyncInfoMessageSpec.type,
                               networkSettings: NetworkSettings,
<<<<<<< HEAD
                               timeProvider: NetworkTimeProvider)
  extends NodeViewSynchronizer[AnyoneCanSpendProposition.type, ErgoTransaction,
=======
                               timeProvider: NetworkTimeProvider)(implicit ex: ExecutionContext)
  extends NodeViewSynchronizer[AnyoneCanSpendProposition.type, AnyoneCanSpendTransaction,
>>>>>>> 57c53a91
    ErgoSyncInfo, ErgoSyncInfoMessageSpec.type, ErgoPersistentModifier, ErgoHistory,
    ErgoMemPool](networkControllerRef, viewHolderRef, syncInfoSpec, networkSettings, timeProvider) {

  override protected val deliveryTracker = new ErgoDeliveryTracker(context, deliveryTimeout, maxDeliveryChecks, self,
    timeProvider)

  private val downloadListSize = networkSettings.networkChunkSize

  override def preStart(): Unit = {
    val toDownloadCheckInterval = networkSettings.syncInterval
    super.preStart()
    context.system.eventStream.subscribe(self, classOf[DownloadRequest])
    context.system.scheduler.schedule(toDownloadCheckInterval, toDownloadCheckInterval)(self ! CheckModifiersToDownload)
  }

  private def requestDownload(modifierTypeId: ModifierTypeId, modifierIds: Seq[ModifierId]): Unit = {
    modifierIds.foreach(id => deliveryTracker.expectFromRandom(modifierTypeId, id))
    val msg = Message(requestModifierSpec, Right(modifierTypeId -> modifierIds), None)
    //todo: Full nodes should be here, not a random peer
    networkControllerRef ! SendToNetwork(msg, SendToRandom)
  }

  override protected def modifiersFromRemote: Receive = {
    case DataFromPeer(spec, data: ModifiersData@unchecked, remote) if spec.messageCode == ModifiersSpec.messageCode =>
      super.modifiersFromRemote(DataFromPeer(spec, data, remote))
      //If queue is empty - check, whether there are more modifiers to download
      historyReaderOpt foreach { h =>
        if (!h.isHeadersChainSynced && !deliveryTracker.isExpecting) {
          // headers chain is not synced yet, but our expecting list is empty - ask for more headers
          sendSync(h.syncInfo)
        } else if (h.isHeadersChainSynced && !deliveryTracker.isExpectingFromRandom) {
          // headers chain is synced, but our full block list is empty - request more full blocks
          self ! CheckModifiersToDownload
        }
      }
  }

  /**
    * Broadcast inv on successful Header and BlockTransactions application
    * Do not broadcast Inv messages during initial synchronization (the rest of the network should already have all
    * this messages)
    *
    */
  protected val onSyntacticallySuccessfulModifier: Receive = {
    case SyntacticallySuccessfulModifier(mod) if (mod.isInstanceOf[Header] || mod.isInstanceOf[BlockTransactions]) &&
      historyReaderOpt.exists(_.isHeadersChainSynced) =>

      broadcastModifierInv(mod)
  }

  protected val onCheckModifiersToDownload: Receive = {
    case CheckModifiersToDownload =>
      deliveryTracker.removeOutdatedExpectingFromRandom()
      historyReaderOpt.foreach { h =>
        val currentQueue = deliveryTracker.expectingFromRandomQueue
        val newIds = h.nextModifiersToDownload(downloadListSize - currentQueue.size, currentQueue)
        val oldIds = deliveryTracker.idsExpectingFromRandomToRetry()
        (newIds ++ oldIds).groupBy(_._1).foreach(ids => requestDownload(ids._1, ids._2.map(_._2)))
      }
  }

  def onDownloadRequest: Receive = {
    case DownloadRequest(modifierTypeId: ModifierTypeId, modifierId: ModifierId) =>
      requestDownload(modifierTypeId, Seq(modifierId))
  }

  def onChangedVault: Receive = {
    case _: ChangedVault =>
  }

  override protected def viewHolderEvents: Receive =
    onSyntacticallySuccessfulModifier orElse
      onDownloadRequest orElse
      onCheckModifiersToDownload orElse
      onChangedVault orElse
      super.viewHolderEvents
}

object ErgoNodeViewSynchronizer {
  def props(networkControllerRef: ActorRef,
            viewHolderRef: ActorRef,
            syncInfoSpec: ErgoSyncInfoMessageSpec.type,
            networkSettings: NetworkSettings,
            timeProvider: NetworkTimeProvider)
           (implicit ex: ExecutionContext): Props =
    Props(new ErgoNodeViewSynchronizer(networkControllerRef, viewHolderRef, syncInfoSpec, networkSettings,
      timeProvider))

  def apply(networkControllerRef: ActorRef,
            viewHolderRef: ActorRef,
            syncInfoSpec: ErgoSyncInfoMessageSpec.type,
            networkSettings: NetworkSettings,
            timeProvider: NetworkTimeProvider)
           (implicit context: ActorRefFactory, ex: ExecutionContext): ActorRef =
    context.actorOf(props(networkControllerRef, viewHolderRef, syncInfoSpec, networkSettings, timeProvider))

  def apply(networkControllerRef: ActorRef,
            viewHolderRef: ActorRef,
            syncInfoSpec: ErgoSyncInfoMessageSpec.type,
            networkSettings: NetworkSettings,
            timeProvider: NetworkTimeProvider,
            name: String)
           (implicit context: ActorRefFactory, ex: ExecutionContext): ActorRef =
    context.actorOf(props(networkControllerRef, viewHolderRef, syncInfoSpec, networkSettings, timeProvider), name)


  case object CheckModifiersToDownload

}<|MERGE_RESOLUTION|>--- conflicted
+++ resolved
@@ -1,9 +1,9 @@
 package org.ergoplatform.network
 
 import akka.actor.{ActorRef, ActorRefFactory, Props}
-import org.ergoplatform.ErgoTransaction
 import org.ergoplatform.modifiers.ErgoPersistentModifier
 import org.ergoplatform.modifiers.history.{BlockTransactions, Header}
+import org.ergoplatform.modifiers.mempool.ErgoTransaction
 import org.ergoplatform.network.ErgoNodeViewSynchronizer.CheckModifiersToDownload
 import org.ergoplatform.nodeView.history.{ErgoHistory, ErgoSyncInfo, ErgoSyncInfoMessageSpec}
 import org.ergoplatform.nodeView.mempool.ErgoMemPool
@@ -24,13 +24,8 @@
                                viewHolderRef: ActorRef,
                                syncInfoSpec: ErgoSyncInfoMessageSpec.type,
                                networkSettings: NetworkSettings,
-<<<<<<< HEAD
-                               timeProvider: NetworkTimeProvider)
-  extends NodeViewSynchronizer[AnyoneCanSpendProposition.type, ErgoTransaction,
-=======
                                timeProvider: NetworkTimeProvider)(implicit ex: ExecutionContext)
-  extends NodeViewSynchronizer[AnyoneCanSpendProposition.type, AnyoneCanSpendTransaction,
->>>>>>> 57c53a91
+  extends NodeViewSynchronizer[ErgoTransaction,
     ErgoSyncInfo, ErgoSyncInfoMessageSpec.type, ErgoPersistentModifier, ErgoHistory,
     ErgoMemPool](networkControllerRef, viewHolderRef, syncInfoSpec, networkSettings, timeProvider) {
 
@@ -138,5 +133,4 @@
 
 
   case object CheckModifiersToDownload
-
 }