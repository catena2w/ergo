package org.ergoplatform.utils

import akka.actor.ActorRef
import io.iohk.iodb.ByteArrayWrapper
import org.ergoplatform.local.ErgoMiner
import org.ergoplatform.mining.DefaultFakePowScheme
import org.ergoplatform.mining.emission.CoinsEmission
import org.ergoplatform.modifiers.ErgoFullBlock
import org.ergoplatform.modifiers.history.{ExtensionCandidate, Header}
import org.ergoplatform.modifiers.mempool.ErgoTransaction
import org.ergoplatform.nodeView.WrappedUtxoState
import org.ergoplatform.nodeView.state._
import org.ergoplatform.settings.{Algos, Constants, ErgoSettings}
import org.ergoplatform.{ErgoBox, ErgoBoxCandidate, Input}
import org.scalatest.Matchers
import scorex.core.VersionTag
import scorex.crypto.authds.{ADDigest, ADKey}
import scorex.testkit.TestkitHelpers
import scorex.testkit.utils.FileUtils
import sigmastate.Values.TrueLeaf
import sigmastate.interpreter.{ContextExtension, ProverResult}

import scala.annotation.tailrec
import scala.util.{Random, Try}

trait ValidBlocksGenerators
  extends TestkitHelpers with FileUtils with Matchers with ChainGenerator with ErgoTransactionGenerators {

  lazy val settings: ErgoSettings = ErgoSettings.read(None)
  lazy val emission: CoinsEmission = new CoinsEmission(settings.chainSettings.monetary)
  lazy val genesisEmissionBox: ErgoBox = ErgoState.genesisEmissionBox(emission)
  lazy val stateConstants: StateConstants = StateConstants(None, emission, 200)

  def createUtxoState(nodeViewHolderRef: Option[ActorRef] = None): (UtxoState, BoxHolder) = {
    ErgoState.generateGenesisUtxoState(createTempDir, StateConstants(nodeViewHolderRef, emission, 200))
  }

  def createUtxoState(bh: BoxHolder): UtxoState =
    UtxoState.fromBoxHolder(bh, None, createTempDir, stateConstants)

  def createDigestState(version: VersionTag, digest: ADDigest): DigestState =
    DigestState.create(Some(version), Some(digest), createTempDir, ErgoSettings.read(None))

  def noProofInput(id: ErgoBox.BoxId): Input =
    Input(id, ProverResult(Array.emptyByteArray, ContextExtension.empty))

  def outputForAnyone(value: Long): ErgoBoxCandidate = new ErgoBoxCandidate(value, TrueLeaf)

  def validTransactionsFromBoxHolder(boxHolder: BoxHolder): (Seq[ErgoTransaction], BoxHolder) =
    validTransactionsFromBoxHolder(boxHolder, new Random)

<<<<<<< HEAD
  @tailrec
  protected final def validTransactionsFromBoxes(txRemain: Int,
                                         stateBoxes: Seq[ErgoBox],
                                         selfBoxes: Seq[ErgoBox],
                                         acc: Seq[ErgoTransaction],
=======
  private def validTransactionsFromBoxes(sizeLimit: Int,
                                         stateBoxesIn: Seq[ErgoBox],
>>>>>>> aca4ce3b
                                         rnd: Random): (Seq[ErgoTransaction], Seq[ErgoBox]) = {
    val outBoxesLength = stateBoxesIn.length

    @tailrec
    def loop(stateBoxes: Seq[ErgoBox],
             selfBoxes: Seq[ErgoBox],
             acc: Seq[ErgoTransaction],
             rnd: Random): (Seq[ErgoTransaction], Seq[ErgoBox]) = {

      def genOuts(remainingAmount: Long,
                  acc: IndexedSeq[ErgoBoxCandidate],
                  limit: Int): IndexedSeq[ErgoBoxCandidate] = {
        val newAmount = remainingAmount / limit
        if (newAmount >= remainingAmount || limit <= 1) {
          acc :+ outputForAnyone(remainingAmount)
        } else {
          genOuts(remainingAmount - newAmount, acc :+ outputForAnyone(newAmount), limit - 1)
        }
      }

      val currentSize = acc.map(_.bytes.length).sum
      val averageSize = if (currentSize > 0) currentSize / acc.length else 1000

      stateBoxes.find(_ == genesisEmissionBox) match {
        case Some(emissionBox) if currentSize < sizeLimit - averageSize =>
          // Extract money to anyoneCanSpend output and forget about emission box for tests
          val tx = ErgoMiner.createCoinbase(emissionBox, 0, Seq.empty, TrueLeaf, emission)
          val remainedBoxes = stateBoxes.filter(_ != genesisEmissionBox)
          val newSelfBoxes = selfBoxes ++ tx.outputs.filter(_.proposition == TrueLeaf)
          loop(remainedBoxes, newSelfBoxes, tx +: acc, rnd)

        case _ =>
          if (currentSize < sizeLimit - 2 * averageSize) {
            val (consumedSelfBoxes, remainedSelfBoxes) = selfBoxes.splitAt(Try(rnd.nextInt(selfBoxes.size) + 1).getOrElse(0))
            val (consumedBoxesFromState, remainedBoxes) = stateBoxes.splitAt(Try(rnd.nextInt(stateBoxes.size) + 1).getOrElse(0))
            val inputs = (consumedSelfBoxes ++ consumedBoxesFromState).map(_.id).map(noProofInput).toIndexedSeq
            assert(inputs.nonEmpty, "Trying to create transaction with no inputs")
            val totalAmount = (consumedSelfBoxes ++ consumedBoxesFromState).map(_.value).sum
            val outputs = genOuts(totalAmount, IndexedSeq.empty, rnd.nextInt(outBoxesLength) + 1)
            val tx = new ErgoTransaction(inputs, outputs)
            loop(remainedBoxes, remainedSelfBoxes ++ tx.outputs, tx +: acc, rnd)
          } else {
            // take all remaining boxes from state and return transactions set
            val (consumedSelfBoxes, remainedSelfBoxes) = selfBoxes.splitAt(1)
            val inputs = (consumedSelfBoxes ++ stateBoxes).map(_.id).map(noProofInput).toIndexedSeq
            assert(inputs.nonEmpty, "Trying to create transaction with no inputs")
            val totalAmount = (consumedSelfBoxes ++ stateBoxes).map(_.value).sum
            val outputs = genOuts(totalAmount, IndexedSeq.empty, rnd.nextInt(outBoxesLength) + 1)
            val tx = new ErgoTransaction(inputs, outputs)
            ((tx +: acc).reverse, remainedSelfBoxes ++ tx.outputs)
          }
      }
    }

    loop(stateBoxesIn, Seq.empty, Seq.empty, rnd)
  }

  def validTransactionsFromBoxHolder(boxHolder: BoxHolder,
                                     rnd: Random,
                                     txSizeLimit: Int = 10 * 1024): (Seq[ErgoTransaction], BoxHolder) = {
    val (boxes, drainedBh) = boxHolder.take(rnd.nextInt(txSizeLimit / 100) + 1)
    assert(boxes.nonEmpty, s"Was unable to take at least 1 box from box holder $boxHolder")
    val (txs, createdBoxes) = validTransactionsFromBoxes(txSizeLimit, boxes, rnd)
    txs.foreach(_.statelessValidity.get)
    val bs = new BoxHolder(drainedBh.boxes ++ createdBoxes.map(b => ByteArrayWrapper(b.id) -> b))
    txs -> bs
  }


  def validTransactionsFromUtxoState(wus: WrappedUtxoState, rnd: Random = new Random): Seq[ErgoTransaction] = {
    val num = 1 + rnd.nextInt(10)

    val allBoxes = wus.takeBoxes(num + rnd.nextInt(100))
    val anyoneCanSpendBoxes = allBoxes.filter(_.proposition == TrueLeaf)
    val boxes = if (anyoneCanSpendBoxes.nonEmpty) anyoneCanSpendBoxes else allBoxes

    validTransactionsFromBoxes(num, boxes, rnd)._1
  }

  def validFullBlock(parentOpt: Option[Header], utxoState: UtxoState, boxHolder: BoxHolder): ErgoFullBlock =
    validFullBlock(parentOpt: Option[Header], utxoState: UtxoState, boxHolder: BoxHolder, new Random)


  def validFullBlock(parentOpt: Option[Header], utxoState: UtxoState, boxHolder: BoxHolder, rnd: Random): ErgoFullBlock = {
    validFullBlock(parentOpt, utxoState, validTransactionsFromBoxHolder(boxHolder, rnd)._1)
  }

  def validFullBlockWithBlockHolder(parentOpt: Option[Header],
                                    utxoState: UtxoState,
                                    boxHolder: BoxHolder,
                                    rnd: Random): (ErgoFullBlock, BoxHolder) = {
    val txsBh = validTransactionsFromBoxHolder(boxHolder, rnd)
    validFullBlock(parentOpt, utxoState, txsBh._1) -> txsBh._2
  }

  def validFullBlock(parentOpt: Option[Header],
                     utxoState: WrappedUtxoState): ErgoFullBlock = {
    validFullBlock(parentOpt, utxoState, validTransactionsFromUtxoState(utxoState))
  }

  def validFullBlock(parentOpt: Option[Header],
                     utxoState: UtxoState,
                     transactions: Seq[ErgoTransaction],
                     n: Char = 48,
                     k: Char = 5
                    ): ErgoFullBlock = {
    transactions.foreach(_.statelessValidity shouldBe 'success)
    transactions.nonEmpty shouldBe true
    ErgoState.boxChanges(transactions)._1.foreach { boxId: ADKey =>
      assert(utxoState.boxById(boxId).isDefined, s"Box ${Algos.encode(boxId)} missed")
    }

    val (adProofBytes, updStateDigest) = utxoState.proofsForTransactions(transactions).get

    val time = System.currentTimeMillis()
    val extension: ExtensionCandidate = defaultExtension

    DefaultFakePowScheme.proveBlock(parentOpt, Constants.InitialNBits, updStateDigest, adProofBytes,
      transactions, time, extension).get
  }
}<|MERGE_RESOLUTION|>--- conflicted
+++ resolved
@@ -49,17 +49,10 @@
   def validTransactionsFromBoxHolder(boxHolder: BoxHolder): (Seq[ErgoTransaction], BoxHolder) =
     validTransactionsFromBoxHolder(boxHolder, new Random)
 
-<<<<<<< HEAD
-  @tailrec
-  protected final def validTransactionsFromBoxes(txRemain: Int,
-                                         stateBoxes: Seq[ErgoBox],
-                                         selfBoxes: Seq[ErgoBox],
-                                         acc: Seq[ErgoTransaction],
-=======
-  private def validTransactionsFromBoxes(sizeLimit: Int,
-                                         stateBoxesIn: Seq[ErgoBox],
->>>>>>> aca4ce3b
-                                         rnd: Random): (Seq[ErgoTransaction], Seq[ErgoBox]) = {
+
+  protected def validTransactionsFromBoxes(sizeLimit: Int,
+                                           stateBoxesIn: Seq[ErgoBox],
+                                           rnd: Random): (Seq[ErgoTransaction], Seq[ErgoBox]) = {
     val outBoxesLength = stateBoxesIn.length
 
     @tailrec
