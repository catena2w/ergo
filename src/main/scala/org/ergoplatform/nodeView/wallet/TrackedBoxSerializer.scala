package org.ergoplatform.nodeView.wallet

import org.ergoplatform.ErgoBox
import org.ergoplatform.modifiers.mempool.{ErgoBoxSerializer, ErgoTransaction}
import org.ergoplatform.nodeView.wallet.BoxCertainty.{Certain, Uncertain}
import org.ergoplatform.nodeView.wallet.ChainStatus.{Offchain, Onchain}
import org.ergoplatform.nodeView.wallet.SpendingStatus.{Spent, Unspent}
import org.ergoplatform.nodeView.wallet.TrackedBoxSerializer.TransactionLookup
import org.ergoplatform.settings.Constants.ModifierIdSize
import scorex.core.serialization.ScorexSerializer
import scorex.core.utils.ScorexEncoding
import scorex.core.validation.ModifierValidator
import scorex.util.serialization.{Reader, Writer}
import scorex.util.{ModifierId, bytesToId, idToBytes}
import scorex.util.Extensions._

import scala.util.{Failure, Success, Try}

class TrackedBoxSerializer(txLookup: TransactionLookup)
  extends ScorexSerializer[TrackedBox]
    with ModifierValidator
    with ScorexEncoding {


  override def serialize(trackedBox: TrackedBox, w: Writer): Unit = {
    w.putBits(headerBits(trackedBox))
      .putBytes(idToBytes(trackedBox.creationTxId))
      .putShort(trackedBox.creationOutIndex)
<<<<<<< HEAD
      .putOption(trackedBox.creationHeight)(_.putUInt(_))
=======
      .putOption(trackedBox.inclusionHeight)(_.putInt(_))
>>>>>>> dbe0fde9
      .putOption(trackedBox.spendingTxId)((r, id) => r.putBytes(idToBytes(id)))
      .putOption(trackedBox.spendingHeight)(_.putUInt(_))
    ErgoBoxSerializer.serialize(trackedBox.box, w)
  }

  override def parse(r: Reader): TrackedBox = {
    readHeader(r) { certainty =>
      readTx(r, txLookup) { creationTx =>
        val creationOutIndex = r.getShort()
        val creationHeight = r.getOption(r.getUInt().toIntExact)
        readTxOpt(r, txLookup) { spendingTx =>
          val spendingHeight = r.getOption(r.getUInt().toIntExact)
          readErgoBox(r) { box =>
            TrackedBox(creationTx, creationOutIndex, creationHeight, spendingTx, spendingHeight, box, certainty)
          }
        }
      }
    } match {
      case Success(value) => value
      case Failure(exception) => throw exception
    }
  }

  protected def headerBits(trackedBox: TrackedBox): Array[Boolean] = {
    Array(trackedBox.spendingStatus.spent, trackedBox.chainStatus.onchain, trackedBox.certainty.certain)
  }

  protected def readHeaderBits(r: Reader): (SpendingStatus, ChainStatus, BoxCertainty) = {
    val bits = r.getBits(size = 3)
    (readSpendingStatus(bits(0)), readChainStatus(bits(1)), readCertainty(bits(2)))
  }

  protected def readHeader(r: Reader)(parser: BoxCertainty => Try[TrackedBox]): Try[TrackedBox] = {
    val (spendingStatus, chainStatus, certainty) = readHeaderBits(r)
    parser(certainty) flatMap { trackedBox =>
      accumulateErrors
        .demand(trackedBox.spendingStatus == spendingStatus, s"$trackedBox corrupted: should be $spendingStatus")
        .demand(trackedBox.chainStatus == chainStatus, s"$trackedBox corrupted: should be $chainStatus")
        .result(trackedBox)
        .toTry
    }
  }

  private def readCertainty(bit: Boolean): BoxCertainty =
    Seq(Certain, Uncertain).find(_.certain == bit).getOrElse(Uncertain)

  private def readChainStatus(bit: Boolean): ChainStatus =
    Seq(Onchain, Offchain).find(_.onchain == bit).getOrElse(Offchain)

  private def readSpendingStatus(bit: Boolean): SpendingStatus =
    Seq(Spent, Unspent).find(_.spent == bit).getOrElse(Unspent)

  protected def readTxOpt(r: Reader, txLookup: TransactionLookup)
                         (parser: Option[ErgoTransaction] => Try[TrackedBox]): Try[TrackedBox] = {
    r.getOption(readTx(r, txLookup)(tx => parser(Option(tx)))).getOrElse(parser(None))
  }

  protected def readTx(r: Reader, txLookup: TransactionLookup)
                      (parser: ErgoTransaction => Try[TrackedBox]): Try[TrackedBox] = {
    val txId = bytesToId(r.getBytes(ModifierIdSize))
    txLookup(txId) match {
      case Some(tx) => parser(tx)
      case None => Failure(new NoSuchElementException(s"Transaction not found $txId"))
    }
  }

  protected def readErgoBox(r: Reader)(parser: ErgoBox => TrackedBox): Try[TrackedBox] = {
    ErgoBoxSerializer.parseTry(r).map { box => parser(box) }
  }

}

object TrackedBoxSerializer {
  type TransactionLookup = ModifierId => Option[ErgoTransaction]
}<|MERGE_RESOLUTION|>--- conflicted
+++ resolved
@@ -26,13 +26,9 @@
     w.putBits(headerBits(trackedBox))
       .putBytes(idToBytes(trackedBox.creationTxId))
       .putShort(trackedBox.creationOutIndex)
-<<<<<<< HEAD
-      .putOption(trackedBox.creationHeight)(_.putUInt(_))
-=======
       .putOption(trackedBox.inclusionHeight)(_.putInt(_))
->>>>>>> dbe0fde9
       .putOption(trackedBox.spendingTxId)((r, id) => r.putBytes(idToBytes(id)))
-      .putOption(trackedBox.spendingHeight)(_.putUInt(_))
+      .putOption(trackedBox.spendingHeight)(_.putInt(_))
     ErgoBoxSerializer.serialize(trackedBox.box, w)
   }
 
@@ -40,9 +36,9 @@
     readHeader(r) { certainty =>
       readTx(r, txLookup) { creationTx =>
         val creationOutIndex = r.getShort()
-        val creationHeight = r.getOption(r.getUInt().toIntExact)
+        val creationHeight = r.getOption(r.getInt())
         readTxOpt(r, txLookup) { spendingTx =>
-          val spendingHeight = r.getOption(r.getUInt().toIntExact)
+          val spendingHeight = r.getOption(r.getInt())
           readErgoBox(r) { box =>
             TrackedBox(creationTx, creationOutIndex, creationHeight, spendingTx, spendingHeight, box, certainty)
           }
