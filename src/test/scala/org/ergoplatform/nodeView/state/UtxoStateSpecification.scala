--- conflicted
+++ resolved
@@ -6,11 +6,8 @@
 import org.ergoplatform.modifiers.ErgoFullBlock
 import org.ergoplatform.modifiers.history.{ADProofs, BlockTransactions, Extension, Header}
 import org.ergoplatform.modifiers.mempool.ErgoTransaction
-<<<<<<< HEAD
+import org.ergoplatform.nodeView.history.ErgoHistory
 import org.ergoplatform.modifiers.state.{UtxoSnapshot, UtxoSnapshotManifestSerializer}
-=======
-import org.ergoplatform.nodeView.history.ErgoHistory
->>>>>>> 34c2802a
 import org.ergoplatform.nodeView.state.wrapped.WrappedUtxoState
 import org.ergoplatform.utils.ErgoPropertyTest
 import org.ergoplatform.{ErgoBox, ErgoBoxCandidate, Input}
@@ -173,7 +170,6 @@
     }
   }
 
-<<<<<<< HEAD
   property("applyModifier() - valid utxo snapshot") {
     val (us: UtxoState, _) = createUtxoState()
     forAll(validUtxoSnapshotGen) { snapshot =>
@@ -199,8 +195,6 @@
     }
   }
 
-=======
->>>>>>> 34c2802a
   property("applyModifier() - valid full block") {
     forAll(boxesHolderGen) { bh =>
       val us = createUtxoState(bh)
