package org.ergoplatform.tools

import java.io.File

import akka.actor.ActorSystem
import akka.testkit.TestKit
import org.ergoplatform._
import org.ergoplatform.local.ErgoMiner
import org.ergoplatform.mining.difficulty.RequiredDifficulty
import org.ergoplatform.mining.{AutolykosPowScheme, CandidateBlock}
import org.ergoplatform.modifiers.ErgoFullBlock
import org.ergoplatform.modifiers.history.{Extension, ExtensionCandidate, Header}
import org.ergoplatform.modifiers.mempool.{ErgoTransaction, UnsignedErgoTransaction}
import org.ergoplatform.nodeView.history.ErgoHistory
<<<<<<< HEAD
import org.ergoplatform.nodeView.history.modifierprocessors.{FullBlockPruningProcessor, ToDownloadProcessor}
=======
import org.ergoplatform.nodeView.history.ErgoHistory.Height
import org.ergoplatform.nodeView.history.storage.modifierprocessors.{FullBlockPruningProcessor, ToDownloadProcessor}
>>>>>>> bdb7f686
import org.ergoplatform.nodeView.state._
import org.ergoplatform.nodeView.wallet._
import org.ergoplatform.settings._
import org.ergoplatform.utils.ErgoTestHelpers
import scorex.util.ModifierId
import sigmastate.basics.DLogProtocol.ProveDlog

import scala.annotation.tailrec
import scala.concurrent.duration._
import scala.util.Try

/**
  * Application object for chain generation.
  * Takes 2 parameters: start timestamp and path to history folder.
  * Generate blocks starting from start timestamp and until current time with expected block interval
  * between them, to ensure that difficulty does not change.
  */
object ChainGenerator extends TestKit(ActorSystem()) with App with ErgoTestHelpers {

  implicit val ergoAddressEncoder: ErgoAddressEncoder =
    ErgoAddressEncoder(settings.chainSettings.addressPrefix)

  val EmissionTxCost: Long = 20000
  val MinTxAmount: Long = 2000000
  val RewardDelay: Int = 720
  val MaxTxsPerBlock: Int = 10

  val prover = defaultProver
  val minerPk = prover.dlogPubkeys.head
  val selfAddressScript = P2PKAddress(minerPk).script
  val minerProp = ErgoState.rewardOutputScript(RewardDelay, minerPk)

  val pow = new AutolykosPowScheme(powScheme.k, powScheme.n)
  val blockInterval = 2.minute

  val boxSelector: BoxSelector = DefaultBoxSelector

  val startTime = args.headOption.map(_.toLong).getOrElse(timeProvider.time - (blockInterval * 10).toMillis)
  val dir = if (args.length < 2) new File("/tmp/ergo/data") else new File(args(1))
  val txsSize: Int = if (args.length < 3) 100 * 1024 else args(2).toInt

  val miningDelay = 1.second
  val minimalSuffix = 2
  val nodeSettings: NodeConfigurationSettings = NodeConfigurationSettings(StateType.Utxo, verifyTransactions = true,
<<<<<<< HEAD
    -1, PoPoWBootstrap = false, minimalSuffix, mining = false, miningDelay, offlineGeneration = false, 200, 10000, 2)

  val chainSettings = ChainSettings(0: Byte, 0: Byte, blockInterval, 256, 8, votingSettings, pow, settings.chainSettings.monetary)
=======
    -1, PoPoWBootstrap = false, minimalSuffix, mining = false, miningDelay, offlineGeneration = false, 200, 100000, 100000)
  val monetarySettings = settings.chainSettings.monetary.copy(
    minerRewardDelay = RewardDelay,
    afterGenesisStateDigestHex = "d801a0e4573d6993caa2eda7dc97aad2b4c8ed51ebb0afe0dd272c8d7e26d5fd01"
  )
  val chainSettings = ChainSettings(0: Byte, 0: Byte, blockInterval, 256, 8, votingSettings, pow, monetarySettings)
>>>>>>> bdb7f686
  val fullHistorySettings: ErgoSettings = ErgoSettings(dir.getAbsolutePath, chainSettings, settings.testingSettings,
    nodeSettings, settings.scorexSettings, settings.walletSettings, CacheSettings.default)
  val stateDir = ErgoState.stateDir(fullHistorySettings)
  stateDir.mkdirs()

  val genesisBox = ErgoState.genesisEmissionBox(fullHistorySettings.emission)

  val votingEpochLength = votingSettings.votingLength
  val protocolVersion = fullHistorySettings.chainSettings.protocolVersion

  val history = ErgoHistory.readOrGenerate(fullHistorySettings, timeProvider)
  allowToApplyOldBlocks(history)
<<<<<<< HEAD
  val (state, boxHolder) = ErgoState.generateGenesisUtxoState(stateDir, StateConstants(None, fullHistorySettings), settings)
  log.error(s"Going to generate a chain at ${dir.getAbsoluteFile} starting from ${history.bestFullBlockOpt}")
=======
  val (state, _) = ErgoState.generateGenesisUtxoState(stateDir, StateConstants(None, fullHistorySettings))
  log.info(s"Going to generate a chain at ${dir.getAbsoluteFile} starting from ${history.bestFullBlockOpt}")
>>>>>>> bdb7f686

  val chain = loop(state, None, None, Seq())
  log.info(s"Chain of length ${chain.length} generated")
  history.bestHeaderOpt shouldBe history.bestFullBlockOpt.map(_.header)
  history.bestFullBlockOpt.get.id shouldBe chain.last
  log.info("History was generated successfully")
  System.exit(0)

  private def loop(state: UtxoState,
                   initBox: Option[ErgoBox],
                   last: Option[Header],
                   acc: Seq[ModifierId]): Seq[ModifierId] = {
    val time: Long = last.map(_.timestamp + blockInterval.toMillis).getOrElse(startTime)
    if (time < timeProvider.time) {
      val (txs, lastOut) = genTransactions(last.map(_.height).getOrElse(ErgoHistory.GenesisHeight),
        initBox, state.stateContext)

      val candidate = genCandidate(prover.dlogPubkeys.head, last, time, txs, state)
      val block = proveCandidate(candidate.get)

      history.append(block.header).get
      block.blockSections.foreach(s => if (!history.contains(s)) history.append(s).get)

      val outToPassNext = if (last.isEmpty) {
        block.transactions.flatMap(_.outputs).find(_.proposition == minerProp)
      } else {
        lastOut
      }

      assert(outToPassNext.isDefined)

      log.info(
        s"Block ${block.id} with ${block.transactions.size} transactions at height ${block.header.height} generated")

      loop(state.applyModifier(block).get, outToPassNext, Some(block.header), acc :+ block.id)
    } else {
      acc
    }
  }

  private def genTransactions(height: Height,
                              inOpt: Option[ErgoBox],
                              ctx: ErgoStateContext): (Seq[ErgoTransaction], Option[ErgoBox]) = {
    inOpt
      .find { bx =>
        val canUnlock = (bx.creationHeight + RewardDelay <= height) || (bx.proposition != minerProp)
        canUnlock && bx.proposition != genesisBox.proposition && bx.value >= MinTxAmount
      }
      .map { input =>
        val qty = MaxTxsPerBlock
        val amount = input.value
        val outs = (0 until qty).map(_ => new ErgoBoxCandidate(amount, selfAddressScript, height))
        val x = outs
          .foldLeft(Seq.empty[ErgoTransaction], input) { case ((acc, in), out) =>
            val inputs = IndexedSeq(in)
            val unsignedTx = new UnsignedErgoTransaction(
              inputs.map(_.id).map(id => new UnsignedInput(id)),
              IndexedSeq(out)
            )

            prover.sign(unsignedTx, inputs, ctx)
              .fold(_ => acc -> in, tx => (acc :+ tx) -> unsignedTx.outputs.head)
          }
          ._1
        (x, Some(x.last.outputs.head))
      }
      .getOrElse(Seq.empty -> inOpt)
  }

  private def genCandidate(minerPk: ProveDlog,
                           lastHeaderOpt: Option[Header],
                           ts: Long,
                           txsFromPool: Seq[ErgoTransaction],
                           state: UtxoStateReader): Try[CandidateBlock] = Try {
    val stateContext = state.stateContext
    val nBits: Long = lastHeaderOpt
      .map(parent => history.requiredDifficultyAfter(parent))
      .map(d => RequiredDifficulty.encodeCompactBits(d))
      .getOrElse(Constants.InitialNBits)

    val emptyExtensionCandidate = ExtensionCandidate(Seq())
    val (extensionCandidate, votes: Array[Byte], version: Byte) = lastHeaderOpt.map { header =>
      val newHeight = header.height + 1
      val currentParams = stateContext.currentParameters
      val betterVersion = protocolVersion > header.version
      val votingFinishHeight: Option[Height] = currentParams.softForkStartingHeight
        .map(h => h + votingSettings.votingLength * votingSettings.softForkEpochs)
      val forkVotingAllowed = votingFinishHeight.forall(fh => newHeight < fh)
      val forkOrdered = fullHistorySettings.votingTargets.getOrElse(Parameters.SoftFork, 0) != 0
      val voteForFork = betterVersion && forkOrdered && forkVotingAllowed

      if (newHeight % votingEpochLength == 0 && newHeight > 0) {
        val newParams = currentParams.update(newHeight, voteForFork, stateContext.votingData.epochVotes, votingSettings)
        (newParams.toExtensionCandidate(Seq()),
          newParams.suggestVotes(fullHistorySettings.votingTargets, voteForFork),
          newParams.blockVersion)
      } else {
        (emptyExtensionCandidate,
          currentParams.vote(fullHistorySettings.votingTargets, stateContext.votingData.epochVotes, voteForFork),
          currentParams.blockVersion)
      }
    }.getOrElse((emptyExtensionCandidate, Array(0: Byte, 0: Byte, 0: Byte), Header.CurrentVersion))

    val emissionTxOpt = ErgoMiner.collectEmission(state, minerPk, fullHistorySettings.emission)
    val txs = emissionTxOpt.toSeq ++ txsFromPool

    state.proofsForTransactions(txs).map { case (adProof, adDigest) =>
      CandidateBlock(lastHeaderOpt, version, nBits, adDigest, adProof, txs, ts, extensionCandidate, votes)
    }
  }.flatten

  @tailrec
  private def proveCandidate(candidate: CandidateBlock): ErgoFullBlock = {
    log.info(s"Trying to prove block with parent ${candidate.parentOpt.map(_.encodedId)} and timestamp ${candidate.timestamp}")

    pow.proveCandidate(candidate, prover.secrets.head.w) match {
      case Some(fb) => fb
      case _ =>
        val minerTag = scorex.utils.Random.randomBytes(Extension.FieldKeySize)
        proveCandidate(candidate.copy(extension = ExtensionCandidate(Seq(Array(0: Byte, 2: Byte) -> minerTag))))
    }
  }

  /**
    * Use reflection to set `minimalFullBlockHeightVar` to 0 to change regular synchronization rule, that we
    * first apply headers chain, and apply full blocks only after that
    */
  private def allowToApplyOldBlocks(history: ErgoHistory): Unit = {
    import scala.reflect.runtime.{universe => ru}
    val runtimeMirror = ru.runtimeMirror(getClass.getClassLoader)
    val procInstance = runtimeMirror.reflect(history.asInstanceOf[ToDownloadProcessor])
    val ppM = ru.typeOf[ToDownloadProcessor].member(ru.TermName("pruningProcessor")).asMethod
    val pp = procInstance.reflectMethod(ppM).apply().asInstanceOf[FullBlockPruningProcessor]
    val f = ru.typeOf[FullBlockPruningProcessor].member(ru.TermName("minimalFullBlockHeightVar")).asTerm.accessed.asTerm
    runtimeMirror.reflect(pp).reflectField(f).set(ErgoHistory.GenesisHeight)
    val f2 = ru.typeOf[FullBlockPruningProcessor].member(ru.TermName("isHeadersChainSyncedVar")).asTerm.accessed.asTerm
    runtimeMirror.reflect(pp).reflectField(f2).set(true)
  }

}<|MERGE_RESOLUTION|>--- conflicted
+++ resolved
@@ -4,7 +4,6 @@
 
 import akka.actor.ActorSystem
 import akka.testkit.TestKit
-import org.ergoplatform._
 import org.ergoplatform.local.ErgoMiner
 import org.ergoplatform.mining.difficulty.RequiredDifficulty
 import org.ergoplatform.mining.{AutolykosPowScheme, CandidateBlock}
@@ -12,16 +11,13 @@
 import org.ergoplatform.modifiers.history.{Extension, ExtensionCandidate, Header}
 import org.ergoplatform.modifiers.mempool.{ErgoTransaction, UnsignedErgoTransaction}
 import org.ergoplatform.nodeView.history.ErgoHistory
-<<<<<<< HEAD
+import org.ergoplatform.nodeView.history.ErgoHistory.Height
 import org.ergoplatform.nodeView.history.modifierprocessors.{FullBlockPruningProcessor, ToDownloadProcessor}
-=======
-import org.ergoplatform.nodeView.history.ErgoHistory.Height
-import org.ergoplatform.nodeView.history.storage.modifierprocessors.{FullBlockPruningProcessor, ToDownloadProcessor}
->>>>>>> bdb7f686
 import org.ergoplatform.nodeView.state._
 import org.ergoplatform.nodeView.wallet._
 import org.ergoplatform.settings._
 import org.ergoplatform.utils.ErgoTestHelpers
+import org.ergoplatform.{ErgoAddressEncoder, ErgoBox, P2PKAddress, _}
 import scorex.util.ModifierId
 import sigmastate.basics.DLogProtocol.ProveDlog
 
@@ -61,19 +57,26 @@
 
   val miningDelay = 1.second
   val minimalSuffix = 2
-  val nodeSettings: NodeConfigurationSettings = NodeConfigurationSettings(StateType.Utxo, verifyTransactions = true,
-<<<<<<< HEAD
-    -1, PoPoWBootstrap = false, minimalSuffix, mining = false, miningDelay, offlineGeneration = false, 200, 10000, 2)
-
-  val chainSettings = ChainSettings(0: Byte, 0: Byte, blockInterval, 256, 8, votingSettings, pow, settings.chainSettings.monetary)
-=======
-    -1, PoPoWBootstrap = false, minimalSuffix, mining = false, miningDelay, offlineGeneration = false, 200, 100000, 100000)
+  val nodeSettings: NodeConfigurationSettings = NodeConfigurationSettings(
+    StateType.Utxo,
+    verifyTransactions = true,
+    blocksToKeep = -1,
+    PoPoWBootstrap = false,
+    minimalSuffix = minimalSuffix,
+    mining = false,
+    miningDelay = miningDelay,
+    offlineGeneration = false,
+    keepVersions = 200,
+    mempoolCapacity = 100000,
+    blacklistCapacity = 100000,
+    snapshotCreationInterval = 10000,
+    keepLastSnapshots = 2
+  )
   val monetarySettings = settings.chainSettings.monetary.copy(
     minerRewardDelay = RewardDelay,
     afterGenesisStateDigestHex = "d801a0e4573d6993caa2eda7dc97aad2b4c8ed51ebb0afe0dd272c8d7e26d5fd01"
   )
   val chainSettings = ChainSettings(0: Byte, 0: Byte, blockInterval, 256, 8, votingSettings, pow, monetarySettings)
->>>>>>> bdb7f686
   val fullHistorySettings: ErgoSettings = ErgoSettings(dir.getAbsolutePath, chainSettings, settings.testingSettings,
     nodeSettings, settings.scorexSettings, settings.walletSettings, CacheSettings.default)
   val stateDir = ErgoState.stateDir(fullHistorySettings)
@@ -86,13 +89,8 @@
 
   val history = ErgoHistory.readOrGenerate(fullHistorySettings, timeProvider)
   allowToApplyOldBlocks(history)
-<<<<<<< HEAD
-  val (state, boxHolder) = ErgoState.generateGenesisUtxoState(stateDir, StateConstants(None, fullHistorySettings), settings)
-  log.error(s"Going to generate a chain at ${dir.getAbsoluteFile} starting from ${history.bestFullBlockOpt}")
-=======
-  val (state, _) = ErgoState.generateGenesisUtxoState(stateDir, StateConstants(None, fullHistorySettings))
+  val (state, _) = ErgoState.generateGenesisUtxoState(stateDir, StateConstants(None, fullHistorySettings), settings)
   log.info(s"Going to generate a chain at ${dir.getAbsoluteFile} starting from ${history.bestFullBlockOpt}")
->>>>>>> bdb7f686
 
   val chain = loop(state, None, None, Seq())
   log.info(s"Chain of length ${chain.length} generated")
