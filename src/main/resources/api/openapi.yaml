openapi: "3.0.1"

info:
  version: "0.1"
  title: Ergo Node API
  description: API docs for Ergo Node. Models are shared between all Ergo products
  contact:
    name: Ergo Platform Team
    email: ergoplatform@protonmail.com
    url: https://ergoplatform.org
  license:
    name: CC0 1.0 Universal
    url: https://raw.githubusercontent.com/ergoplatform/ergo/master/LICENSE

components:
  schemas:
    # Objects
    ErgoTransactionInput:
      type: object
      required:
      - boxId
      - spendingProof
      properties:
        boxId:
          $ref: '#/components/schemas/TransactionBoxId'
        spendingProof:
          $ref: '#/components/schemas/SpendingProof'

    SpendingProof:
      description: Spending proof for transaction input
      type: object
      required:
      - proofBytes
      - extension
      properties:
        proofBytes:
          $ref: '#/components/schemas/SpendingProofBytes'
        extension:
          type: object
          description: Variables to be put into context
          additionalProperties:
            $ref: '#/components/schemas/SValue'
          example:
            '1': '0101'

    ErgoTransactionOutput:
      type: object
      required:
      - value
      - proposition
      - additionalRegisters
      properties:
        boxId:
          $ref: '#/components/schemas/TransactionBoxId'
        value:
          description: Amount of Ergo token
          type: integer
          format: int64
          minimum: 0
          example: 147
        proposition:
          $ref: '#/components/schemas/Proposition'
        assets:
          description: Assets list in the transaction
          type: array
          items:
            $ref: '#/components/schemas/Asset'
        additionalRegisters:
          $ref: '#/components/schemas/Registers'

    ErgoTransaction:
      type: object
      description: Transaction without any lockers and unlockers
      required:
      - inputs
      - outputs
      properties:
        id:
          $ref: '#/components/schemas/TransactionId'
        inputs:
          description: Many transaction inputs
          type: array
          items:
            $ref: '#/components/schemas/ErgoTransactionInput'
        outputs:
          description: Many transaction outputs
          type: array
          items:
            $ref: '#/components/schemas/ErgoTransactionOutput'
        size:
          description: Size in bytes
          type: integer
          format: int32

    ErgoAddress:
      description: Encoded Ergo Address
      type: string
      example: '3WyAaMQmWbb3Zx1iQwwcRrM9ioGtsHy6y7XaPVJWjacVHmf3UbLe'

    PaymentRequest:
      description: request for generation of payment transaction to a given address
      type: object
      required:
      - address
      - value
      properties:
        address:
          $ref: '#/components/schemas/ErgoAddress'
        value:
          description: Payment amount
          type: integer
          format: int64
          example: 1
        assets:
          description: Assets list in the transaction
          type: array
          items:
            $ref: '#/components/schemas/Asset'
        registers:
          $ref: '#/components/schemas/Registers'

    AssetIssueRequest:
      description: request for generation of asset issue transaction
      type: object
      required:
      - address
      - assetId
      - amount
      - name
      - description
      - decimals
      properties:
        address:
          $ref: '#/components/schemas/ErgoAddress'
        assetId:
          $ref: '#/components/schemas/Digest32'
        amount:
          description: Supply amount
          type: integer
          format: int64
          example: 100
        name:
          description: Assets name
          type: string
          example: 'TST'
        description:
          description: Assets description
          type: string
          example: 'Test token'
        decimals:
          description: Number of decimal places
          type: integer
          format: int32
          example: 8

    FullBlock:
      description: Block with header and transactions
      type: object
      required:
      - header
      - blockTransactions
      - adProofs
      - extension
      properties:
        header:
          $ref: '#/components/schemas/BlockHeader'
        blockTransactions:
          $ref: '#/components/schemas/BlockTransactions'
        adProofs:
          $ref: '#/components/schemas/BlockADProofs'
        extension:
          $ref: '#/components/schemas/Extension'
        size:
          description: Size in bytes
          type: integer
          format: int32

    BlockHeader:
      type: object
      required:
      - id
      - timestamp
      - version
      - interlinks
      - adProofsRoot
      - stateRoot
      - transactionsRoot
      - nBits
      - extensionHash
      - equihashSolutions
      - height
      - difficulty
      - parentId
      properties:
        id:
          $ref: '#/components/schemas/ModifierId'
        timestamp:
          $ref: '#/components/schemas/Timestamp'
        version:
          type: integer
          format: int32
          example: 2
        interlinks:
          description: A vector containing pointers to previous blocks, including the id of the previous block. See https://pdfs.semanticscholar.org/1969/453d7960eaca8cfbd642877925f5f5028ce5.pdf for more info
          type: array
          items:
            $ref: '#/components/schemas/Digest32'
        adProofsRoot:
          $ref: '#/components/schemas/Digest32'
        stateRoot:
          $ref: '#/components/schemas/ADDigest'
        transactionsRoot:
          $ref: '#/components/schemas/Digest32'
        nBits:
          type: integer
          format: int64
          minimum: 0
          example: 19857408
        extensionHash:
          $ref: '#/components/schemas/Digest32'
        equihashSolutions:
          description: Base16-encoded equihash solutions
          type: string
          example: '000098250001b89e0001ecb60001fd5f00009e6d00013ac400018e0f0001e15e0000abeb000108d9000118890001bc2e0000ae350000bab7000113bc0001f24c00009b550000fd4c0000d0e30001acbe0000e635000102130001311900015aff0000df6800018e4600012c1400013ecb0000e2b10001575f00014b4d0001592a'
        height:
          type: integer
          format: int32
          minimum: 0
          example: 667
        difficulty:
          type: integer
          format: int32
          minimum: 0
          example: 62
        parentId:
          $ref: '#/components/schemas/ModifierId'
        size:
          description: Size in bytes
          type: integer
          format: int32

    BlockTransactions:
      type: object
      required:
      - headerId
      - transactions
      properties:
        headerId:
          $ref: '#/components/schemas/ModifierId'
        transactions:
          $ref: '#/components/schemas/Transactions'
        size:
          description: Size in bytes
          type: integer
          format: int32

    BlockADProofs:
      type: object
      required:
      - headerId
      - proofBytes
      - digest
      properties:
        headerId:
          $ref: '#/components/schemas/ModifierId'
        proofBytes:
          $ref: '#/components/schemas/SerializedAdProof'
        digest:
          $ref: '#/components/schemas/Digest32'
        size:
          description: Size in bytes
          type: integer
          format: int32

    Extension:
      type: object
      required:
      - headerId
      - digest
      - mandatoryFields
      - optionalFields
      properties:
        headerId:
          $ref: '#/components/schemas/ModifierId'
        digest:
          $ref: '#/components/schemas/Digest32'
        mandatoryFields:
          description: List of mandatory key-value fields
          type: array
          nullable: true
          items:
            $ref: '#/components/schemas/KeyValueItem'
        optionalFields:
          description: List of optional key-value fields
          type: array
          nullable: true
          items:
            $ref: '#/components/schemas/KeyValueItem'

    KeyValueItem:
      type: array
      items:
        $ref: '#/components/schemas/HexString'

    CandidateBlock:
      type: object
      nullable: true
      description: Can be null if node is not mining or candidate block is not ready
      required:
      - extensionHash
      - parentId
      properties:
        transactionsNumber:
          type: integer
          format: int32
          example: 2
        extensionHash:
          $ref: '#/components/schemas/Digest32'
        timestamp:
          $ref: '#/components/schemas/Timestamp'
        stateRoot:
          $ref: '#/components/schemas/ADDigest'
        nBits:
          type: integer
          format: int64
          minimum: 0
          example: 19857408
        adProofBytes:
          $ref: '#/components/schemas/SerializedAdProof'
        parentId:
          $ref: '#/components/schemas/ModifierId'
        transactions:
          $ref: '#/components/schemas/Transactions'

    Peer:
      type: object
      required:
      - address
      properties:
        address:
          type: string
          example: '127.0.0.1:5673'
        name:
          type: string
          example: mynode
          nullable: true
        lastSeen:
          $ref: '#/components/schemas/Timestamp'
        connectionType:
          type: string
          nullable: true
          enum:
          - Incoming
          - Outgoing

    NodeInfo:
      type: object
      required:
      - name
      - appVersion
      - fullHeight
      - headersHeight
      - bestFullHeaderId
      - previousFullHeaderId
      - bestHeaderId
      - headersScore
      - fullBlocksScore
      - stateRoot
      - stateType
      - stateVersion
      - isMining
      - peersCount
      - unconfirmedCount
      - difficulty
      - currentTime
      - launchTime
      - genesisBlockId
      properties:
        name:
          type: string
          example: my-node-1
        appVersion:
          type: string
          example: 0.0.1
        fullHeight:
          type: integer
          format: int32
          description: Can be 'null' if state is empty (no full block is applied since node launch)
          minimum: 0
          example: 667
          nullable: true
        headersHeight:
          type: integer
          format: int32
          description: Can be 'null' if state is empty (no header applied since node launch)
          minimum: 0
          example: 667
          nullable: true
        bestFullHeaderId:
          type: string
          description: Can be 'null' if no full block is applied since node launch
          nullable: true
          allOf:
          - $ref: '#/components/schemas/ModifierId'
        previousFullHeaderId:
          type: string
          description: Can be 'null' if no full block is applied since node launch
          nullable: true
          allOf:
          - $ref: '#/components/schemas/ModifierId'
        bestHeaderId:
          type: string
          description: Can be 'null' if no header applied since node launch
          nullable: true
          allOf:
          - $ref: '#/components/schemas/ModifierId'
        stateRoot:
          type: string
          nullable: true
          description: Can be 'null' if state is empty (no full block is applied since node launch)
          example: 'dab9da11fc216660e974842cc3b7705e62ebb9e0bf5ff78e53f9cd40abadd117'
        stateType:
          type: string
          enum:
          - digest
          - utxo
        stateVersion:
          description: Can be 'null' if no full block is applied since node launch
          type: string
          example: 'fab9da11fc216660e974842cc3b7705e62ebb9e0bf5ff78e53f9cd40abadd117'
          nullable: true
        isMining:
          type: boolean
          example: true
        peersCount:
          type: integer
          description: Number of connected peers
          format: int32
          minimum: 0
          example: 327
        unconfirmedCount:
          description: Current unconfirmed transactions count
          type: integer
          format: int32
          minimum: 0
          maximum: 10000
          example: 327
        difficulty:
          type: integer
          format: int32
          minimum: 0
          nullable: true
          example: 667
          description: Difficulty on current bestFullHeaderId. Can be 'null' if no full block is applied since node launch
        currentTime:
          type: integer
          description: Current internal node time
          allOf:
          - $ref: '#/components/schemas/Timestamp'
        launchTime:
          type: integer
          description: Time when the node was started
          allOf:
          - $ref: '#/components/schemas/Timestamp'
        headersScore:
          type: integer
        fullBlocksScore:
          type: integer
        genesisBlockId:
          type: string
          description: Can be 'null' if genesis blocks is not produced yet
          nullable: true
          allOf:
          - $ref: '#/components/schemas/ModifierId'

    TransactionBoxId:
      description: Base16-encoded transaction box id bytes. Should be 32 bytes long
      type: string
      format: base16
      example: '1ab9da11fc216660e974842cc3b7705e62ebb9e0bf5ff78e53f9cd40abadd117'

    TransactionId:
      description: Base16-encoded transaction id bytes
      type: string
      format: base16
      example: '2ab9da11fc216660e974842cc3b7705e62ebb9e0bf5ff78e53f9cd40abadd117'

    Proposition:
      description: Base16-encoded proposition bytes
      type: string
      format: base16
      example: '0101'

    Transactions:
      description: Ergo transaction objects
      type: array
      items:
        $ref: '#/components/schemas/ErgoTransaction'

    Asset:
      description: Token detail in the transaction
      type: object
      required:
      - tokenId
      - amount
      properties:
        tokenId:
          $ref: '#/components/schemas/Digest32'
        amount:
          description: Amount of the token
          type: integer
          format: int64
          example: 1000

    Registers:
      description: Ergo box registers
      type: object
      additionalProperties:
        $ref: '#/components/schemas/SValue'
      example:
        R4: '0101'

    SValue:
      description: Base-16 encoded serialized Sigma-state value
      type: string
      format: base16
      example: '0101'

    ModifierId:
      description: Base16-encoded 32 byte modifier id
      type: string
      format: base16
      example: '3ab9da11fc216660e974842cc3b7705e62ebb9e0bf5ff78e53f9cd40abadd117'

    Digest32:
      description: Base16-encoded 32 byte digest
      type: string
      format: base16
      example: '4ab9da11fc216660e974842cc3b7705e62ebb9e0bf5ff78e53f9cd40abadd117'

    HexString:
      description: Base16-encoded bytes
      type: string
      format: base16
      example: '4ab9da11fc216660e974842cc3b7705e62ebb9e0bf5ff78e53f9cd40abadd117'

    ADDigest:
      description: Base16-encoded 33 byte digest - digest with extra byte with tree height
      type: string
      format: base16
      example: '333ab9da11fc216660e974842cc3b7705e62ebb9e0bf5ff78e53f9cd40abadd117'

    SerializedAdProof:
      description: Base16-encoded ad proofs
      type: string
      format: base16
      example: '3ab9da11fc216660e974842cc3b7705e62ebb9e0bf5ff78e53f9cd40abadd1173ab9da11fc216660e974842cc3b7705e62ebb9e0bf5ff78e53f9cd40abadd1173ab9da11fc216660e974842cc3b7705e62ebb9e0bf5ff78e53f9cd40abadd117'

    SpendingProofBytes:
      description: Base16-encoded spending proofs
      type: string
      format: base16
      example: '4ab9da11fc216660e974842cc3b7705e62ebb9e0bf5ff78e53f9cd40abadd1173ab9da11fc216660e974842cc3b7705e62ebb9e0bf5ff78e53f9cd40abadd1173ab9da11fc216660e974842cc3b7705e62ebb9e0bf5ff78e53f9cd40abadd117'

    BlockSignature:
      description: Base16-encoded block signature
      type: string
      format: base16
      example: '5ab9da11fc216660e974842cc3b7705e62ebb9e0bf5ff78e53f9cd40abadd117'

    Timestamp:
      description: Basic timestamp definition
      type: integer
      format: int32
      example: 1524143059077

    EmissionInfo:
      description: Emssion info for height
      type: object
      properties:
        minerReward:
          type: integer
          format: int64
        totalCoinsIssued:
          type: integer
          format: int64
        totalRemainCoins:
          type: integer
          format: int64

    BalancesSnapshot:
      description: Amount of Ergo tokens and assets
      type: object
      required:
      - height
      - balance
      properties:
        height:
          type: integer
          format: int32
        balance:
          type: integer
          format: int64
        assets:
          type: array
          items:
            $ref: '#/components/schemas/Asset'

    ApiError:
      type: object
      required:
      - error
      - reason
      - detail
      properties:
        error:
          type: integer
          description: Error code
          example: 500
        reason:
          type: string
          description: String error code
          example: 'Internal server error'
        detail:
          type: string
          nullable: true
          description: Detailed error description

paths:
  /blocks:
    get:
      summary: Get the Array of header ids
      operationId: getHeaderIds
      tags:
      - blocks
      parameters:
      - in: query
        name: limit
        required: false
        description: The number of items in list to return
        schema:
          type: integer
          format: int32
          minimum: 10
          maximum: 100
          default: 50
      - in: query
        name: offset
        required: false
        description: The number of items in list to skip
        schema:
          type: integer
          format: int32
          default: 0
      responses:
        '200':
          description: Array of header ids
          content:
            application/json:
              schema:
                type: array
                description: Array of header ids
                items:
                  type: string
                  example: '8b7ae20a4acd23e3f1bf38671ce97103ad96d8f1c780b5e5e865e4873ae16337'
                example: ['8b7ae20a4acd23e3f1bf38671ce97103ad96d8f1c780b5e5e865e4873ae16337']
        default:
          description: Error
          content:
            application/json:
              schema:
                $ref: '#/components/schemas/ApiError'

    post:
      summary: Send a mined block
      operationId: sendMinedBlock
      tags:
      - blocks
      requestBody:
        required: true
        content:
          application/json:
            schema:
              $ref: '#/components/schemas/FullBlock'
      responses:
        '200':
          description: Block is valid
        default:
          description: Error
          content:
            application/json:
              schema:
                $ref: '#/components/schemas/ApiError'

  /blocks/at/{blockHeight}:
    get:
      summary: Get the header ids at a given height
      operationId: getFullBlockAt
      tags:
      - blocks
      parameters:
      - in: path
        name: blockHeight
        required: true
        description: Height of a wanted block
        schema:
          type: integer
          format: int32
      responses:
        '200':
          description: Array of header ids
          content:
            application/json:
              schema:
                type: array
                description: Array of header ids
                example: ['8b7ae20a4acd23e3f1bf38671ce97103ad96d8f1c780b5e5e865e4873ae16337']
                items:
                  type: string
                  example: '8b7ae20a4acd23e3f1bf38671ce97103ad96d8f1c780b5e5e865e4873ae16337'
        '404':
          description: Blocks at this height doesn't exist
          content:
            application/json:
              schema:
                $ref: '#/components/schemas/ApiError'
        default:
          description: Error
          content:
            application/json:
              schema:
                $ref: '#/components/schemas/ApiError'

  /blocks/{headerId}:
    get:
      summary: Get the full block info by a given signature
      operationId: getFullBlockById
      tags:
      - blocks
      parameters:
      # todo move out after full support aos3.0 was added to swagger-codegen
      - in: path
        name: headerId
        required: true
        description: ID of a wanted block
        schema:
          type: string
      responses:
        '200':
          description: Block object
          content:
            application/json:
              schema:
                $ref: '#/components/schemas/FullBlock'
        '404':
          description: Block with this id doesn't exist
          content:
            application/json:
              schema:
                $ref: '#/components/schemas/ApiError'
        default:
          description: Error
          content:
            application/json:
              schema:
                $ref: '#/components/schemas/ApiError'

  /blocks/{headerId}/header:
    get:
      summary: Get the block header info by a given signature
      operationId: getBlockHeaderById
      tags:
      - blocks
      parameters:
      # todo move out after full support aos3.0 was added to swagger-codegen
      - in: path
        name: headerId
        required: true
        description: ID of a wanted block header
        schema:
          type: string
      responses:
        '200':
          description: Block header object
          content:
            application/json:
              schema:
                $ref: '#/components/schemas/BlockHeader'
        '404':
          description: Block with this id doesn't exist
          content:
            application/json:
              schema:
                $ref: '#/components/schemas/ApiError'
        default:
          description: Error
          content:
            application/json:
              schema:
                $ref: '#/components/schemas/ApiError'

  /blocks/{headerId}/transactions:
    get:
      summary: Get the block transactions info by a given signature
      operationId: getBlockTransactionsById
      tags:
      - blocks
      parameters:
      # todo move out after full support aos3.0 was added to swagger-codegen
      - in: path
        name: headerId
        required: true
        description: ID of a wanted block transactions
        schema:
          type: string
      responses:
        '200':
          description: Block transaction object
          content:
            application/json:
              schema:
                $ref: '#/components/schemas/BlockTransactions'
        '404':
          description: Block with this id doesn't exist
          content:
            application/json:
              schema:
                $ref: '#/components/schemas/ApiError'
        default:
          description: Error
          content:
            application/json:
              schema:
                $ref: '#/components/schemas/ApiError'

  /blocks/candidateBlock:
    get:
      summary: Get the candidate block for mining
      operationId: getCandidateBlock
      tags:
      - blocks
      responses:
        '200':
          description: Candidate Full Block object
          content:
            application/json:
              schema:
                type: object
                properties:
                  isMining:
                    type: boolean
                  candidateBlock:
                    $ref: '#/components/schemas/CandidateBlock'
        default:
          description: Error
          content:
            application/json:
              schema:
                $ref: '#/components/schemas/ApiError'

  /blocks/lastHeaders/{count}:
    get:
      summary: Get the last headers objects
      operationId: getLastHeaders
      tags:
      - blocks
      parameters:
      # todo move out after full support aos3.0 was added to swagger-codegen
      - in: path
        name: count
        required: true
        description: count of a wanted block headers
        schema:
          type: number
      responses:
        '200':
          description: Array of block headers
          content:
            application/json:
              schema:
                type: array
                items:
                  $ref: '#/components/schemas/BlockHeader'
        default:
          description: Error
          content:
            application/json:
              schema:
                $ref: '#/components/schemas/ApiError'

  /blocks/modifier/{modifierId}:
    get:
      summary: Get the persistent modifier by its id
      operationId: getModifierById
      tags:
      - blocks
      parameters:
      - in: path
        name: modifierId
        required: true
        description: ID of a wanted modifier
        schema:
          type: string
      responses:
        '200':
          description: Persistent modifier object
        '404':
          description: Modifier with this id doesn't exist
          content:
            application/json:
              schema:
                $ref: '#/components/schemas/ApiError'
        default:
          description: Error
          content:
            application/json:
              schema:
                $ref: '#/components/schemas/ApiError'

  /info:
    get:
      summary: Get the information about the Node
      operationId: getNodeInfo
      tags:
      - info
      responses:
        '200':
          description: Node info object
          content:
            application/json:
              schema:
                $ref: '#/components/schemas/NodeInfo'
        default:
          description: Error
          content:
            application/json:
              schema:
                $ref: '#/components/schemas/ApiError'

  /transactions:
    post:
      summary: Send an anyone can spend transaction
      operationId: sendTransaction
      tags:
      - transactions
      requestBody:
        required: true
        content:
          application/json:
            schema:
              $ref: '#/components/schemas/ErgoTransaction'
      responses:
        '200':
          description: JSON with ID of the new transaction
          content:
            application/json:
              schema:
                $ref: '#/components/schemas/TransactionId'
        default:
          description: Error
          content:
            application/json:
              schema:
                $ref: '#/components/schemas/ApiError'

  /transactions/unconfirmed:
    parameters:
    # useless, varies dynamically
    - in: query
      name: limit
      required: false
      description: The number of items in list to return
      schema:
        type: integer
        format: int32
        minimum: 10
        maximum: 100
        default: 50
    - in: query
      name: offset
      required: false
      description: The number of items in list to skip
      schema:
        type: integer
        format: int32
        default: 0
    get:
      summary: Get current pool of the unconfirmed transactions pool
      operationId: getUnconfirmedTransactions
      tags:
      - transactions
      responses:
        '200':
          description: Array with anyone can spend transactions objects
          content:
            application/json:
              schema:
                $ref: '#/components/schemas/Transactions'
        default:
          description: Error
          content:
            application/json:
              schema:
                $ref: '#/components/schemas/ApiError'

  /peers/all:
    get:
      summary: Get all known peers
      operationId: getAllPeers
      tags:
      - peers
      responses:
        '200':
          description: Array of peer objects
          content:
            application/json:
              schema:
                type: array
                items:
                  $ref: '#/components/schemas/Peer'
        default:
          description: Error
          content:
            application/json:
              schema:
                $ref: '#/components/schemas/ApiError'

  /peers/connected:
    get:
      summary: Get current connected peers
      operationId: getConnectedPeers
      tags:
      - peers
      responses:
        '200':
          description: Array of peer objects
          content:
            application/json:
              schema:
                type: array
                items:
                  $ref: '#/components/schemas/Peer'
        default:
          description: Error
          content:
            application/json:
              schema:
                $ref: '#/components/schemas/ApiError'

  /peers/connect:
    post:
      summary: Add address to peers list
      operationId: connectToPeer
      tags:
      - peers
      requestBody:
        required: true
        content:
          application/json:
            schema:
              type: string
              example: '127.0.0.1:5673'
      responses:
        '200':
          description: Attempt to connect to the peer
        default:
          description: Error
          content:
            application/json:
              schema:
                $ref: '#/components/schemas/ApiError'

  /peers/blacklisted:
    get:
      summary: Get blacklisted peers
      operationId: getBlacklistedPeers
      tags:
      - peers
      responses:
        '200':
          description: Array of the addresses
          content:
            application/json:
              schema:
                type: array
                items:
                  type: string
                  description: Blacklisted node address
        default:
          description: Error
          content:
            application/json:
              schema:
                $ref: '#/components/schemas/ApiError'

  /utils/seed:
    get:
      summary: Get random seed with 32 bytes size
      operationId: getRandomSeed
      tags:
      - utils
      responses:
        '200':
          description: Base16-encoded 32 byte seed
          content:
            application/json:
              schema:
                type: string
                example: '7e1e79dd4936bdc7d09f4ba9212849136b589fba4bcf4263a0961a95b65d08cb16'
        default:
          description: Error
          content:
            application/json:
              schema:
                $ref: '#/components/schemas/ApiError'

  /utils/seed/{length}:
    get:
      summary: Generate random seed of specified length in bytes
      operationId: getRandomSeedWithLength
      tags:
      - utils
      parameters:
      - in: path
        name: length
        required: true
        description: seed length in bytes
        schema:
          type: string
      responses:
        '200':
          description: Base16-encoded N byte seed
          content:
            application/json:
              schema:
                type: string
                example: '83375fd213cfd7dfd984ce1901d62c302a1db53160b416674c8da1a393a6bbc316'
        default:
          description: Error
          content:
            application/json:
              schema:
                $ref: '#/components/schemas/ApiError'

  /utils/hash/blake2b:
    post:
      summary: Return Blake2b hash of specified message
      operationId: hashBlake2b
      tags:
      - utils
      requestBody:
        required: true
        content:
          application/json:
            schema:
              type: string
              example: '7yaASMijGEGTbttYHg1MrXnWB8EbzjJnFLSWvmNoHrXV'
      responses:
        '200':
          description: Base16-encoded 32 byte hash
          content:
            application/json:
              schema:
                type: string
                example: '7e1e79dd4936bdc7d09f4ba9212849136b589fba4bcf4263a0961a95b65d08cb16'
        default:
          description: Error
          content:
            application/json:
              schema:
                $ref: '#/components/schemas/ApiError'

  /wallet/balances:
    get:
      summary: Get total amount of confirmed Ergo tokens and assets
      operationId: walletBalances
      tags:
      - wallet
      responses:
        '200':
          description: Get total amount of confirmed Ergo tokens and assets
          content:
            application/json:
              schema:
                $ref: '#/components/schemas/BalancesSnapshot'
        default:
          description: Error
          content:
            application/json:
              schema:
                $ref: '#/components/schemas/ApiError'

  /wallet/balances/unconfirmed:
    get:
      summary: Get amount of unconfirmed Ergo tokens and assets
      operationId: walletBalancesUnconfirmed
      tags:
      - wallet
      responses:
        '200':
          description: Get amount of unconfirmed Ergo tokens and assets
          content:
            application/json:
              schema:
                $ref: '#/components/schemas/BalancesSnapshot'
        default:
          description: Error
          content:
            application/json:
              schema:
                $ref: '#/components/schemas/ApiError'

  /wallet/addresses:
    get:
      summary: Get wallet addresses
      operationId: walletAddresses
      tags:
      - wallet
      responses:
        '200':
          description: String with encoded wallet addresses
          content:
            application/json:
              schema:
                type: array
                items:
                  $ref: '#/components/schemas/ErgoAddress'
        default:
          description: Error
          content:
            application/json:
              schema:
                $ref: '#/components/schemas/ApiError'

  /wallet/payment/generate:
    post:
      summary: Generate payment transaction
      operationId: walletPaymentTransactionGenerate
      tags:
      - wallet
      requestBody:
        required: true
        content:
          application/json:
            schema:
              type: array
              items:
                $ref: '#/components/schemas/PaymentRequest'
      responses:
        '200':
          description: Generated Ergo transaction
          content:
            application/json:
              schema:
                $ref: '#/components/schemas/ErgoTransaction'
        '400':
          description: Bad payment request
          content:
            application/json:
              schema:
                $ref: '#/components/schemas/ApiError'
        default:
          description: Error
          content:
            application/json:
              schema:
                $ref: '#/components/schemas/ApiError'

  /wallet/payment/send:
    post:
      summary: Generate and send payment transaction
      operationId: walletPaymentTransactionGenerateAndSend
      tags:
      - wallet
      requestBody:
        required: true
        content:
          application/json:
            schema:
              type: array
              items:
                $ref: '#/components/schemas/PaymentRequest'
      responses:
        '200':
          description: Identifier of an Ergo transaction generated
          content:
            application/json:
              schema:
                $ref: '#/components/schemas/TransactionId'
        '400':
          description: Bad payment request
          content:
            application/json:
              schema:
                $ref: '#/components/schemas/ApiError'
        default:
          description: Error
          content:
            application/json:
              schema:
<<<<<<< HEAD
                $ref: '#/components/schemas/ApiError'
=======
                type: string

  /wallet/assets/generate:
    post:
      summary: Generate asset issue transaction
      operationId: walletAssetIssueTransactionGenerate
      tags:
      - wallet
      requestBody:
        required: true
        content:
          application/json:
            schema:
              type: array
              items:
                $ref: '#/components/schemas/AssetIssueRequest'
      responses:
        '200':
          description: Generated Ergo transaction
          content:
            application/json:
              schema:
                $ref: '#/components/schemas/ErgoTransaction'
        '400':
          description: Bad asset issue request
          content:
            text/plain; charset=UTF-8:
              schema:
                type: string
        default:
          description: Error
          content:
            text/plain; charset=UTF-8:
              schema:
                type: string

  /wallet/assets/issue:
    post:
      summary: Generate and send asset issue transaction
      operationId: walletAssetIssueTransactionGenerateAndSend
      tags:
      - wallet
      requestBody:
        required: true
        content:
          application/json:
            schema:
              type: array
              items:
                $ref: '#/components/schemas/AssetIssueRequest'
      responses:
        '200':
          description: Identifier of an Ergo transaction generated
          content:
            application/json:
              schema:
                $ref: '#/components/schemas/TransactionId'
        '400':
          description: Bad asset issue request
          content:
            text/plain; charset=UTF-8:
              schema:
                type: string
        default:
          description: Error
          content:
            text/plain; charset=UTF-8:
              schema:
                type: string
>>>>>>> 29386653
<|MERGE_RESOLUTION|>--- conflicted
+++ resolved
@@ -1298,10 +1298,7 @@
           content:
             application/json:
               schema:
-<<<<<<< HEAD
-                $ref: '#/components/schemas/ApiError'
-=======
-                type: string
+                $ref: '#/components/schemas/ApiError'
 
   /wallet/assets/generate:
     post:
@@ -1369,5 +1366,4 @@
           content:
             text/plain; charset=UTF-8:
               schema:
-                type: string
->>>>>>> 29386653
+                type: string