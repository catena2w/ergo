--- conflicted
+++ resolved
@@ -161,47 +161,6 @@
     miningThreads.foreach(_ ! c)
   }
 
-<<<<<<< HEAD
-  /**
-    * Return subsequence of valid non-conflicting transactions from `mempoolTxs`
-    * with total cost, that does not exceeds `remainingCost`
-    * total size, that does not exceeds `remainingSize`
-    * and that does not try to spend any of `idsToExclude`
-    */
-  @tailrec
-  private def collectTxs(state: UtxoStateReader,
-                         idsToExclude: Seq[BoxId],
-                         mempoolTxs: Iterable[ErgoTransaction],
-                         remainingCost: Long,
-                         remainingSize: Long,
-                         acc: Seq[ErgoTransaction]): Seq[ErgoTransaction] = {
-    mempoolTxs.headOption match {
-      case Some(tx) if remainingCost > ExpectedTxCost && remainingSize > ExpectedTxSize =>
-        Try {
-          // check, that transaction does not try to spend `idsToExclude`
-          require(!idsToExclude.exists(id => tx.inputs.exists(box => java.util.Arrays.equals(box.boxId, id))))
-        }.flatMap { _ =>
-          // check validity and calculate transaction cost
-          implicit val verifier = state.verifier
-          verifier.IR.resetContext() // ensure there is no garbage in the IRContext
-          tx.statefulValidity(tx.inputs.flatMap(i => state.boxById(i.boxId)), state.stateContext)
-        } match {
-          case Success(costConsumed) if remainingCost > costConsumed && remainingSize > tx.size =>
-            // valid transaction with small enough computations
-            collectTxs(state, idsToExclude, mempoolTxs.tail, remainingCost - costConsumed, remainingSize - tx.size,
-              tx +: acc)
-          case _ =>
-            // incorrect or too expensive transaction
-            collectTxs(state, idsToExclude, mempoolTxs.tail, remainingCost, remainingSize, acc)
-        }
-      case _ =>
-        // enough transactions collected, exclude conflicting transactions and return
-        fixTxsConflicts(acc)
-    }
-  }
-
-=======
->>>>>>> 839e95aa
   private def createCandidate(minerPk: ProveDlog,
                               history: ErgoHistoryReader,
                               pool: ErgoMemPoolReader,
