--- conflicted
+++ resolved
@@ -166,13 +166,8 @@
     val height = header.height
     val expectedHeight = lastHeaderOpt.map(_.height + 1).getOrElse(ErgoHistory.GenesisHeight)
 
-<<<<<<< HEAD
     if (height != expectedHeight) {
       throw new Error(s"Incorrect header ${header.id} height: $height != $expectedHeight")
-=======
-    if (height != lastHeaderOpt.map(_.height + 1).getOrElse(ErgoHistory.GenesisHeight)) {
-      throw new Exception(s"Improper header applied: $header to $this")
->>>>>>> da129f23
     }
 
     process(header, extensionOpt).map { sc =>
