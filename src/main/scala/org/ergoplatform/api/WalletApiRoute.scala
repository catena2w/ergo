--- conflicted
+++ resolved
@@ -79,11 +79,7 @@
   }
 
   private def withFee(requests: Seq[TransactionRequest], feeOpt: Option[Long]): Seq[TransactionRequest] = {
-<<<<<<< HEAD
-    requests :+ PaymentRequest(Pay2SAddress(Constants.FeeProposition),
-=======
     requests :+ PaymentRequest(Pay2SAddress(ErgoState.feeProposition(ergoSettings.emission.settings.minerRewardDelay)),
->>>>>>> 34c2802a
       feeOpt.getOrElse(ergoSettings.walletSettings.defaultTransactionFee), None, None)
   }
 
