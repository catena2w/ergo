--- conflicted
+++ resolved
@@ -166,11 +166,6 @@
         chain
       }
     }
-<<<<<<< HEAD
-
-    PoPoWProof(m, k, i, createInnerChain(index + 2), suffix)(powScheme)
-=======
-    PoPoWProof(m, k, i, innerchain, suffix, Some(bytes.length))(powScheme)
->>>>>>> bf26ecc1
+    PoPoWProof(m, k, i, createInnerChain(index + 2), suffix, Some(bytes.length))(powScheme)
   }
 }