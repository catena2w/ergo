--- conflicted
+++ resolved
@@ -57,14 +57,9 @@
       BlockTransactions.rootHash(Seq(genesisTx.id)),
       genesisTimestamp,
       0,
-<<<<<<< HEAD
-      Constants.InitialDifficulty,
       Array.fill(1)(0.toByte),
-      Array.fill(32)(0.toByte),
-=======
       Constants.InitialNBits,
       0,
->>>>>>> 942bd10d
       Array.fill(5)(0.toByte)
     )
     val blockTransactions: BlockTransactions = BlockTransactions(header.id, Seq(genesisTx))
@@ -73,7 +68,7 @@
     //todo: fix
     assert(header.ADProofsRoot sameElements aDProofs.digest)
     assert(header.transactionsRoot sameElements blockTransactions.digest)
-    ErgoFullBlock(header, blockTransactions, Some(aDProofs))
+    ErgoFullBlock(header, blockTransactions, Some(aDProofs), None)
   }
 
   lazy val genesis: ErgoFullBlock = genesisWithStateDigest(Array.fill(32)(0:Byte))//ErgoState.afterGenesisStateDigest)
