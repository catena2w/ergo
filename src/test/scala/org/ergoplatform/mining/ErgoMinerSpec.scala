--- conflicted
+++ resolved
@@ -17,11 +17,8 @@
 import org.ergoplatform.nodeView.state._
 import org.ergoplatform.nodeView.wallet._
 import org.ergoplatform.nodeView.{ErgoNodeViewRef, ErgoReadersHolderRef}
-<<<<<<< HEAD
+import org.ergoplatform.settings._
 import org.ergoplatform.settings.{ChainSettings, ErgoSettings, NodeConfigurationSettings}
-=======
-import org.ergoplatform.settings._
->>>>>>> 34c2802a
 import org.ergoplatform.utils.ErgoTestHelpers
 import org.ergoplatform.utils.generators.ValidBlocksGenerators
 import org.ergoplatform.{ErgoBox, ErgoBoxCandidate, Input}
@@ -58,16 +55,11 @@
 
   it should "not freeze while mempool is full" in new TestKit(ActorSystem()) {
     // generate amount of transactions, twice more than can fit in one block
-<<<<<<< HEAD
     val desiredSize: Int = ((parameters.maxBlockCost / Cost.Dlog) * 2).toInt
     val outputsPerTx = desiredSize
     val ergoSettings: ErgoSettings = defaultSettings.copy(directory = createTempDir.getAbsolutePath)
     private val prover = new ErgoProvingInterpreter("test1", settings.walletSettings.dlogSecretsNumber, parameters)
     val prop: Value[SBoolean.type] = prover.dlogPubkeys.head
-=======
-    val desiredSize: Int = ((Parameters.MaxBlockCost / Cost.Dlog) * 2).toInt
-    val ergoSettings: ErgoSettings = defaultSettings.copy(directory = createTempDir.getAbsolutePath)
->>>>>>> 34c2802a
 
     val testProbe = new TestProbe(system)
     system.eventStream.subscribe(testProbe.ref, newBlock)
@@ -107,19 +99,12 @@
           unsignedTx,
           IndexedSeq(boxToSend),
           ergoSettings.metadata,
-<<<<<<< HEAD
           new ErgoStateContext(
             r.h.bestFullBlockOpt.map(_.header).toSeq,
             startDigest,
             parameters,
             VotingData.empty)
         ).get
-
-        nodeViewHolderRef ! LocallyGeneratedTransaction(tx)
-=======
-          r.s.stateContext).get
->>>>>>> 34c2802a
-      }
 
       // put txs in mempool altogether to speedup test
       await(nodeViewHolderRef ? GetDataFromCurrentView[ErgoHistory, UtxoState, ErgoWallet, ErgoMemPool, Unit] { v =>
