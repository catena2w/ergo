--- conflicted
+++ resolved
@@ -9,12 +9,8 @@
 import org.ergoplatform.nodeView.history.ErgoSyncInfo
 import org.ergoplatform.nodeView.mempool.ErgoMemPool
 import org.ergoplatform.nodeView.state.ErgoStateContext
-<<<<<<< HEAD
-import org.ergoplatform.settings.{Constants, LaunchParameters, Parameters}
-=======
 import org.ergoplatform.settings.Constants
 import org.ergoplatform.utils.{BoxUtils, ErgoTestConstants}
->>>>>>> a434e756
 import org.scalacheck.Arbitrary.arbByte
 import org.scalacheck.{Arbitrary, Gen}
 import org.scalatest.Matchers
@@ -48,7 +44,7 @@
   lazy val ergoStateContextGen: Gen[ErgoStateContext] = for {
     height <- positiveIntGen
     digest <- stateRootGen
-  } yield ErgoStateContext(height, digest, LaunchParameters)
+  } yield ErgoStateContext(height, digest, parameters)
 
   lazy val positiveIntGen: Gen[Int] = Gen.choose(1, Int.MaxValue)
 
@@ -57,16 +53,9 @@
                     additionalRegisters: Map[NonMandatoryRegisterId, _ <: EvaluatedValue[_ <: SType]] = Map(),
                     transactionId: ModifierId = Array.fill[Byte](32)(0.toByte).toModifierId,
                     boxId: Short = 0,
-<<<<<<< HEAD
-                    creationHeight: Long = 0): Gen[Int] = {
-    val b = ErgoBox(Int.MaxValue, proposition, additionalTokens, additionalRegisters,
-                        transactionId, boxId, creationHeight)
-    Gen.choose((LaunchParameters.MinValuePerByte * (b.bytes.length + 5)).toInt, Int.MaxValue)
-=======
                     creationHeight: Long = 0): Gen[Long] = {
-    val minValue = BoxUtils.minimalErgoAmountSimulated(proposition, additionalTokens, additionalRegisters)
+    val minValue = BoxUtils.minimalErgoAmountSimulated(proposition, additionalTokens, additionalRegisters, parameters)
     Gen.choose(minValue, coinsTotal)
->>>>>>> a434e756
   }
 
   lazy val ergoSyncInfoGen: Gen[ErgoSyncInfo] = for {
