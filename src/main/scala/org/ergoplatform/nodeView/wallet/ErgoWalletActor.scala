package org.ergoplatform.nodeView.wallet

import akka.actor.Actor
import org.ergoplatform.ErgoBox.{R4, R5, R6}
import org.ergoplatform._
import org.ergoplatform.modifiers.ErgoFullBlock
import org.ergoplatform.modifiers.mempool.{ErgoTransaction, UnsignedErgoTransaction}
import org.ergoplatform.nodeView.history.ErgoHistory.Height
import org.ergoplatform.nodeView.state.ErgoStateContext
import org.ergoplatform.nodeView.wallet.BoxCertainty.Uncertain
import org.ergoplatform.nodeView.wallet.requests.{AssetIssueRequest, PaymentRequest, TransactionRequest}
import org.ergoplatform.nodeView.{ErgoContext, TransactionContext}
<<<<<<< HEAD
import org.ergoplatform.settings.{Constants, ErgoSettings, LaunchParameters, Parameters}
=======
import org.ergoplatform.settings.ErgoSettings
>>>>>>> 34c2802a
import org.ergoplatform.utils.{AssetUtils, BoxUtils}
import scorex.core.utils.ScorexEncoding
import scorex.crypto.authds.ADDigest
import scorex.crypto.hash.Digest32
import scorex.util.{ModifierId, ScorexLogging, bytesToId, idToBytes}
import sigmastate.Values
import sigmastate.Values.{IntConstant, StringConstant}
import sigmastate.interpreter.ContextExtension

import scala.collection.{immutable, mutable}
import scala.concurrent.duration.FiniteDuration
import scala.util.{Failure, Random, Success, Try}

case class BalancesSnapshot(height: Height, balance: Long, assetBalances: immutable.Map[ModifierId, Long])

class ErgoWalletActor(ergoSettings: ErgoSettings) extends Actor with ScorexLogging with ScorexEncoding {

  import ErgoWalletActor._

  private val votingSettings = ergoSettings.chainSettings.voting

  private lazy val seed: String = ergoSettings.walletSettings.seed

  private lazy val scanningInterval: FiniteDuration = ergoSettings.walletSettings.scanningInterval

  private val registry = new WalletStorage

  //todo: pass as a class argument, add to config
  private val boxSelector: BoxSelector = DefaultBoxSelector

  val parameters: Parameters = LaunchParameters
  private val prover = new ErgoProvingInterpreter(seed, ergoSettings.walletSettings.dlogSecretsNumber, parameters)

  // TODO probably it is incorrect to initialize in such way!!!
  private var stateContext: ErgoStateContext = ErgoStateContext.empty(ADDigest @@ Array.fill(32)(0: Byte), votingSettings)
  private def height = stateContext.currentHeight
<<<<<<< HEAD
=======

  // TODO looks like incorrect to initialize in such a way
  private var stateContext: ErgoStateContext = ErgoStateContext.empty(ADDigest @@ Array.fill(32)(0: Byte))
>>>>>>> 34c2802a

  private implicit val addressEncoder: ErgoAddressEncoder = ErgoAddressEncoder(ergoSettings.chainSettings.addressPrefix)

  private val publicKeys: Seq[P2PKAddress] = Seq(prover.dlogPubkeys: _ *).map(P2PKAddress.apply)

  private val trackedAddresses: mutable.Buffer[ErgoAddress] = publicKeys.toBuffer

  private val trackedBytes: mutable.Buffer[Array[Byte]] = trackedAddresses.map(_.contentBytes)

  //we currently do not use off-chain boxes to create a transaction
  private def filterFn(trackedBox: TrackedBox): Boolean = trackedBox.chainStatus.onchain

  //todo: make resolveUncertainty(boxId, witness)
  private def resolveUncertainty(idOpt: Option[ModifierId]): Boolean = {
    (idOpt.flatMap(id => registry.byId(id)) orElse registry.nextUncertain()).exists { uncertainBox =>
      val box = uncertainBox.box

      val testingTx = UnsignedErgoLikeTransaction(
        IndexedSeq(new UnsignedInput(box.id)),
        IndexedSeq(new ErgoBoxCandidate(1L, Values.TrueLeaf, creationHeight = height))
      )

      val transactionContext = TransactionContext(IndexedSeq(box), testingTx, selfIndex = 0)

      val context =
        new ErgoContext(stateContext, transactionContext, ergoSettings.metadata, ContextExtension.empty)

      prover.prove(box.proposition, context, testingTx.messageToSign) match {
        case Success(_) =>
          log.debug(s"Uncertain box is mine! $uncertainBox")
          registry.makeTransition(uncertainBox.boxId, MakeCertain)
        case Failure(_) =>
          log.debug(s"Failed to resolve uncertainty for ${uncertainBox.boxId} created at " +
            s"${uncertainBox.creationHeight} while current height is ${stateContext.currentHeight}")
          //todo: remove after some time? remove spent after some time?
          false
      }
    }
  }

  private def scan(tx: ErgoTransaction, heightOpt: Option[Height]): Seq[TrackedBox] = {
    scanInputs(tx, heightOpt)
    tx.outputCandidates
      .zipWithIndex
      .flatMap { case (outCandidate, outIndex) => scanOutput(outCandidate, outIndex.toShort, tx, heightOpt) }
  }

  private def scanInputs(tx: ErgoTransaction, heightOpt: Option[Height]): Boolean = {
    tx.inputs.forall { inp =>
      val boxId = bytesToId(inp.boxId)
      registry.makeTransition(boxId, ProcessSpending(tx, heightOpt))
    }
  }

  private def scanOutput(outCandidate: ErgoBoxCandidate, outIndex: Short,
                         tx: ErgoTransaction, heightOpt: Option[Height]): Option[TrackedBox] = {
    if (trackedBytes.exists(t => outCandidate.propositionBytes.containsSlice(t))) {
      val tb = TrackedBox(tx, outIndex, heightOpt, outCandidate.toBox(tx.id, outIndex), Uncertain)
      registerBox(tb)
      Some(tb)
    } else {
      None
    }
  }

  private def registerBox(trackedBox: TrackedBox): Boolean = {
    if (registry.contains(trackedBox.boxId)) {
      trackedBox.creationHeight match {
        case Some(h) =>
          registry.makeTransition(trackedBox.boxId, CreationConfirmation(h))
        case None =>
          log.warn(s"Double registration of the off-chain box: ${trackedBox.boxId}")
          false
      }
    } else {
      registry.register(trackedBox)
      true
    }
  }

  private def scanLogic: Receive = {
    case ScanOffchain(tx) =>
      scan(tx, None).foreach { tb =>
        self ! Resolve(Some(tb.boxId))
      }

    case Resolve(idOpt: Option[ModifierId]) =>
      if (resolveUncertainty(idOpt)) {
        // If the resolving was successful, try to resolve one more random box
        self ! Resolve(None)
      }

    case ScanOnchain(fullBlock) =>
<<<<<<< HEAD
      val txsFound = {
        stateContext = stateContext.appendFullBlock(fullBlock, votingSettings).get //todo: .get?
        fullBlock.transactions.count(tx => scan(tx, Some(height)))
=======
      stateContext = stateContext.appendHeader(fullBlock.header)
      fullBlock.transactions.flatMap(tx => scan(tx, Some(height))).foreach { tb =>
        self ! Resolve(Some(tb.boxId))
>>>>>>> 34c2802a
      }
      // Try to resolve all just received boxes plus one more random
      self ! Resolve(None)

    //todo: update utxo root hash
    case Rollback(heightTo) =>
      height.until(heightTo, -1).foreach { h =>
        val toRemove = registry.confirmedAt(h)
        toRemove.foreach { boxId =>
          registry.makeTransition(boxId, ProcessRollback(heightTo))
        }
      }
      // TODO state context rollback needed. Subtask at https://github.com/ergoplatform/ergo/issues/529
      stateContext = stateContext.updateHeaders(stateContext.lastHeaders.filter(_.height <= heightTo))
  }

  private def requestsToBoxCandidates(requests: Seq[TransactionRequest]): Try[Seq[ErgoBoxCandidate]] = Try {
    requests.map {
      case PaymentRequest(address, value, assets, registers) =>
        new ErgoBoxCandidate(value, address.script, height, assets.getOrElse(Seq.empty), registers.getOrElse(Map.empty))
      case AssetIssueRequest(addressOpt, amount, name, description, decimals) =>
        val firstInput = inputsFor(
          requests
            .foldLeft(Seq.empty[PaymentRequest]) {
              case (acc, pr: PaymentRequest) => acc :+ pr
              case (acc, _) => acc
            }
            .map(_.value)
            .sum
        ).headOption.getOrElse(throw new Exception("Can't issue asset with no inputs"))
        val assetId = Digest32 !@@ firstInput.id
        val nonMandatoryRegisters = scala.Predef.Map(
          R4 -> StringConstant(name),
          R5 -> StringConstant(description),
          R6 -> IntConstant(decimals)
        )
        val lockWithAddress = (addressOpt orElse publicKeys.headOption)
          .getOrElse(throw new Exception("No address available for box locking"))
        val minimalErgoAmount =
<<<<<<< HEAD
          BoxUtils.minimalErgoAmountSimulated(lockWithAddress.script, Seq(assetId -> amount), nonMandatoryRegisters, parameters)
        new ErgoBoxCandidate(minimalErgoAmount, lockWithAddress.script, Seq(assetId -> amount), nonMandatoryRegisters, creationHeight = height)
=======
          BoxUtils.minimalErgoAmountSimulated(lockWithAddress.script, Seq(assetId -> amount), nonMandatoryRegisters)
        new ErgoBoxCandidate(minimalErgoAmount, lockWithAddress.script, height, Seq(assetId -> amount), nonMandatoryRegisters)
>>>>>>> 34c2802a
      case other => throw new Exception(s"Unknown TransactionRequest type: $other")
    }
  }

  private def generateTransactionWithOutputs(requests: Seq[TransactionRequest]): Try[ErgoTransaction] =
    requestsToBoxCandidates(requests).map { payTo =>
      require(prover.dlogPubkeys.nonEmpty, "No public keys in the prover to extract change address from")
      require(requests.count(_.isInstanceOf[AssetIssueRequest]) <= 1, "Too many asset issue requests")
      require(payTo.forall(c => c.value >= BoxUtils.minimalErgoAmountSimulated(c, parameters)), "Minimal ERG value not met")
      require(payTo.forall(_.additionalTokens.forall(_._2 >= 0)), "Negative asset value")

      val assetIssueBox = payTo
        .zip(requests)
        .filter(_._2.isInstanceOf[AssetIssueRequest])
        .map(_._1)
        .headOption

      val targetBalance = payTo
        .map(_.value)
        .sum

      val targetAssets = payTo
        .filterNot(bx => assetIssueBox.contains(bx))
        .foldLeft(Predef.Map.empty[ModifierId, Long]) { case (acc, bx) =>
          val boxTokens = bx.additionalTokens.map(t => bytesToId(t._1) -> t._2).toMap
          AssetUtils.mergeAssets(boxTokens, acc)
        }

      boxSelector.select(registry.unspentBoxesIterator, filterFn, targetBalance, targetAssets).flatMap { r =>
        val inputs = r.boxes.toIndexedSeq

        val changeAddress = prover.dlogPubkeys(Random.nextInt(prover.dlogPubkeys.size))

        val changeBoxCandidates = r.changeBoxes.map { case (ergChange, tokensChange) =>
          val assets = tokensChange.map(t => Digest32 @@ idToBytes(t._1) -> t._2).toIndexedSeq
          new ErgoBoxCandidate(ergChange, changeAddress, height, assets)
        }

        val unsignedTx = new UnsignedErgoTransaction(
          inputs.map(_.id).map(id => new UnsignedInput(id)),
          (payTo ++ changeBoxCandidates).toIndexedSeq
        )

        prover.sign(unsignedTx, inputs, ergoSettings.metadata, stateContext).toOption
      } match {
        case Some(tx) => tx
        case None => throw new Exception(s"No enough boxes to assemble a transaction for $payTo")
      }
    }

  private def inputsFor(targetAmount: Long,
                        targetAssets: scala.Predef.Map[ModifierId, Long] = Map.empty): Seq[ErgoBox] = {
    boxSelector.select(registry.unspentBoxesIterator, filterFn, targetAmount, targetAssets)
      .toSeq
      .flatMap(_.boxes)
  }

  private def readers: Receive = {
    case ReadBalances(chainStatus) =>
      if (chainStatus.onchain) {
        sender() ! BalancesSnapshot(height, registry.confirmedBalance, registry.confirmedAssetBalances)
      } else {
        sender() ! BalancesSnapshot(height, registry.balancesWithUnconfirmed, registry.assetBalancesWithUnconfirmed)
      }

    case ReadPublicKeys(from, until) =>
      sender() ! publicKeys.slice(from, until)

    case GetFirstSecret =>
      prover.secrets.headOption.foreach(s => sender() ! s)

    case GetBoxes =>
      sender() ! registry.unspentBoxesIterator.map(_.box)

    case ReadRandomPublicKey =>
      sender() ! publicKeys(Random.nextInt(publicKeys.size))

    case ReadTrackedAddresses =>
      sender() ! trackedAddresses.toIndexedSeq
  }

  override def receive: Receive = scanLogic orElse readers orElse {
    case WatchFor(address) =>
      trackedAddresses.append(address)
      trackedBytes.append(address.contentBytes)

    //generate a transaction paying to a sequence of boxes payTo
    case GenerateTransaction(requests) =>
      sender() ! generateTransactionWithOutputs(requests)

    case m =>
      log.warn(s"Got unhandled message $m")
  }
}

object ErgoWalletActor {

  private[ErgoWalletActor] case class Resolve(idOpt: Option[ModifierId])

  case class WatchFor(address: ErgoAddress)

  case class ScanOffchain(tx: ErgoTransaction)

  case class ScanOnchain(block: ErgoFullBlock)

  case class Rollback(height: Int)

  case class GenerateTransaction(requests: Seq[TransactionRequest])

  case class ReadBalances(chainStatus: ChainStatus)

  case class ReadPublicKeys(from: Int, until: Int)

  case object ReadRandomPublicKey

  case object ReadTrackedAddresses

  case object GetFirstSecret

  case object GetBoxes

}<|MERGE_RESOLUTION|>--- conflicted
+++ resolved
@@ -10,11 +10,8 @@
 import org.ergoplatform.nodeView.wallet.BoxCertainty.Uncertain
 import org.ergoplatform.nodeView.wallet.requests.{AssetIssueRequest, PaymentRequest, TransactionRequest}
 import org.ergoplatform.nodeView.{ErgoContext, TransactionContext}
-<<<<<<< HEAD
+import org.ergoplatform.settings.ErgoSettings
 import org.ergoplatform.settings.{Constants, ErgoSettings, LaunchParameters, Parameters}
-=======
-import org.ergoplatform.settings.ErgoSettings
->>>>>>> 34c2802a
 import org.ergoplatform.utils.{AssetUtils, BoxUtils}
 import scorex.core.utils.ScorexEncoding
 import scorex.crypto.authds.ADDigest
@@ -51,12 +48,6 @@
   // TODO probably it is incorrect to initialize in such way!!!
   private var stateContext: ErgoStateContext = ErgoStateContext.empty(ADDigest @@ Array.fill(32)(0: Byte), votingSettings)
   private def height = stateContext.currentHeight
-<<<<<<< HEAD
-=======
-
-  // TODO looks like incorrect to initialize in such a way
-  private var stateContext: ErgoStateContext = ErgoStateContext.empty(ADDigest @@ Array.fill(32)(0: Byte))
->>>>>>> 34c2802a
 
   private implicit val addressEncoder: ErgoAddressEncoder = ErgoAddressEncoder(ergoSettings.chainSettings.addressPrefix)
 
@@ -150,15 +141,9 @@
       }
 
     case ScanOnchain(fullBlock) =>
-<<<<<<< HEAD
-      val txsFound = {
-        stateContext = stateContext.appendFullBlock(fullBlock, votingSettings).get //todo: .get?
-        fullBlock.transactions.count(tx => scan(tx, Some(height)))
-=======
-      stateContext = stateContext.appendHeader(fullBlock.header)
+      stateContext = stateContext.appendHeader(fullBlock.header, votingSettings)
       fullBlock.transactions.flatMap(tx => scan(tx, Some(height))).foreach { tb =>
         self ! Resolve(Some(tb.boxId))
->>>>>>> 34c2802a
       }
       // Try to resolve all just received boxes plus one more random
       self ! Resolve(None)
@@ -198,13 +183,8 @@
         val lockWithAddress = (addressOpt orElse publicKeys.headOption)
           .getOrElse(throw new Exception("No address available for box locking"))
         val minimalErgoAmount =
-<<<<<<< HEAD
           BoxUtils.minimalErgoAmountSimulated(lockWithAddress.script, Seq(assetId -> amount), nonMandatoryRegisters, parameters)
-        new ErgoBoxCandidate(minimalErgoAmount, lockWithAddress.script, Seq(assetId -> amount), nonMandatoryRegisters, creationHeight = height)
-=======
-          BoxUtils.minimalErgoAmountSimulated(lockWithAddress.script, Seq(assetId -> amount), nonMandatoryRegisters)
         new ErgoBoxCandidate(minimalErgoAmount, lockWithAddress.script, height, Seq(assetId -> amount), nonMandatoryRegisters)
->>>>>>> 34c2802a
       case other => throw new Exception(s"Unknown TransactionRequest type: $other")
     }
   }
