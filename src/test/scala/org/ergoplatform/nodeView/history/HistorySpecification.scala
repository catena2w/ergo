package org.ergoplatform.nodeView.history

import io.circe.Json
import org.ergoplatform.modifiers.ErgoFullBlock
import org.ergoplatform.modifiers.history.DefaultFakePowScheme
import org.ergoplatform.nodeView.history.storage.modifierprocessors.blocktransactions.EmptyBlockTransactionsProcessor
import org.ergoplatform.settings.{ChainSettings, ErgoSettings, NodeConfigurationSettings}
import org.ergoplatform.utils.{ChainGenerator, ErgoGenerators, ErgoTestHelpers}
import org.scalacheck.Gen
import org.scalatest.prop.{GeneratorDrivenPropertyChecks, PropertyChecks}
import org.scalatest.{Matchers, PropSpec}
import scorex.core.settings.Settings
import scorex.testkit.TestkitHelpers

import scala.concurrent.duration._

trait HistorySpecification extends PropSpec
  with PropertyChecks
  with GeneratorDrivenPropertyChecks
  with Matchers
  with ErgoGenerators
  with ErgoTestHelpers
  with TestkitHelpers
  with ChainGenerator {

  override lazy val smallInt: Gen[Int] = Gen.choose(0, BlocksInChain)

  val BlocksInChain = 10
  val BlocksToKeep = BlocksInChain + 1

  def bestFullOptToSeq(history: ErgoHistory): Seq[ErgoFullBlock] = history.bestFullBlockOpt.toSeq

  def ensureMinimalHeight(history: ErgoHistory, height: Int = BlocksInChain): ErgoHistory = {
    val historyHeight = history.height
    if (historyHeight < height) {
      history match {
        case _: EmptyBlockTransactionsProcessor =>
          val chain = genHeaderChain(height - historyHeight, history)
          if (history.isEmpty) applyHeaderChain(history, chain) else applyHeaderChain(history, chain.tail)
        case _ =>
          ???
      }
    } else {
      history
    }
  }

  def generateHistory(verifyTransactions: Boolean,
                      ADState: Boolean,
                      PoPoWBootstrap: Boolean,
                      blocksToKeep: Int,
                      epochLength: Int = 100000000): ErgoHistory = {

    val blockInterval = 1.minute
    val minimalSuffix = 2
    val nodeSettings: NodeConfigurationSettings = NodeConfigurationSettings(ADState, verifyTransactions, blocksToKeep,
      PoPoWBootstrap, minimalSuffix)
    val scorexSettings: Settings = new Settings {
      override def settingsJSON: Map[String, Json] = Map()
    }
    val chainSettings = ChainSettings(blockInterval, epochLength)

    val dir = createTempDir
<<<<<<< HEAD
    val fullHistorySettings: ErgoSettings = ErgoSettings(dir.getAbsolutePath, chainSettings,
      nodeSettings, scorexSettings)

    ErgoHistory.readOrGenerate(fullHistorySettings)
=======
    val fullHistorySettings: ErgoSettings = ErgoSettings(dir.getAbsolutePath, nodeSettings, scorexSettings)

    val pow = DefaultFakePowScheme
    ErgoHistory.readOrGenerate(fullHistorySettings, pow)
>>>>>>> 4c5b02a9
  }

}<|MERGE_RESOLUTION|>--- conflicted
+++ resolved
@@ -61,17 +61,10 @@
     val chainSettings = ChainSettings(blockInterval, epochLength)
 
     val dir = createTempDir
-<<<<<<< HEAD
-    val fullHistorySettings: ErgoSettings = ErgoSettings(dir.getAbsolutePath, chainSettings,
-      nodeSettings, scorexSettings)
-
-    ErgoHistory.readOrGenerate(fullHistorySettings)
-=======
-    val fullHistorySettings: ErgoSettings = ErgoSettings(dir.getAbsolutePath, nodeSettings, scorexSettings)
+    val fullHistorySettings: ErgoSettings = ErgoSettings(dir.getAbsolutePath, chainSettings, nodeSettings, scorexSettings)
 
     val pow = DefaultFakePowScheme
     ErgoHistory.readOrGenerate(fullHistorySettings, pow)
->>>>>>> 4c5b02a9
   }
 
 }