--- conflicted
+++ resolved
@@ -165,12 +165,7 @@
   lazy val ergoValidationSettingsGen: Gen[ErgoValidationSettings] = for {
     n <- Gen.choose(1, 200)
     rules = ValidationRules.rulesSpec.take(n).map(_.copy())
-<<<<<<< HEAD
-  } yield new ErgoValidationSettings(rules)
-=======
   } yield ErgoValidationSettings(rules)
-
->>>>>>> fb330829
 
   /** Random long from 1 to maximum - 1
     *
