package org.ergoplatform.nodeView

import akka.actor.{Actor, ActorRef, ActorRefFactory, Props}
import org.ergoplatform.nodeView.ErgoReadersHolder.{GetDataFromHistory, GetReaders, Readers}
import org.ergoplatform.nodeView.history.ErgoHistoryReader
import org.ergoplatform.nodeView.mempool.ErgoMemPoolReader
import org.ergoplatform.nodeView.state.ErgoStateReader
import org.ergoplatform.nodeView.wallet.ErgoWalletReader
import scorex.core.NodeViewHolder.ReceivableMessages._
import scorex.core.network.NodeViewSynchronizer.ReceivableMessages._
import scorex.core.utils.ScorexLogging

class ErgoReadersHolder(viewHolderRef: ActorRef) extends Actor with ScorexLogging {

  override def preStart(): Unit = {
    context.system.eventStream.subscribe(self, classOf[NodeViewChange])
    viewHolderRef ! GetNodeViewChanges(history = true, state = true, vault = true, mempool = true)
  }

  var historyReaderOpt: Option[ErgoHistoryReader] = None
  var stateReaderOpt: Option[ErgoStateReader] = None
  var mempoolReaderOpt: Option[ErgoMemPoolReader] = None
  var walletReaderOpt: Option[ErgoWalletReader] = None

  @SuppressWarnings(Array("IsInstanceOf"))
  override def receive: Receive = {
    case ChangedHistory(reader: ErgoHistoryReader@unchecked) if reader.isInstanceOf[ErgoHistoryReader] =>
      historyReaderOpt = Some(reader)

    case ChangedState(reader: ErgoStateReader@unchecked) if reader.isInstanceOf[ErgoStateReader] =>
      stateReaderOpt = Some(reader)

    case ChangedMempool(reader: ErgoMemPoolReader@unchecked) if reader.isInstanceOf[ErgoMemPoolReader] =>
      mempoolReaderOpt = Some(reader)

    case ChangedVault(reader: ErgoWalletReader@unchecked) if reader.isInstanceOf[ErgoWalletReader] =>
      walletReaderOpt = Some(reader)

    case GetReaders =>
<<<<<<< HEAD
      (historyReaderOpt, stateReaderOpt, mempoolReaderOpt, walletReaderOpt) match {
        case (Some(h), Some(s), Some(m), Some(w)) => sender ! Readers(h, s, m, w)
        case _ =>
=======
      (historyReaderOpt, stateReaderOpt, mempoolReaderOpt) match {
        case (Some(h), Some(s), Some(m)) => sender ! Readers(h, s, m)
        case m => log.warn(s"Got GetReaders request in state $m")
>>>>>>> d00c390c
      }

    case GetDataFromHistory(f) =>
      historyReaderOpt.map(sender ! f(_)).getOrElse(log.warn("Trying to get data from undefined history reader"))

    case _ =>
    //Do nothing for now. Implement when needed

  }
}

object ErgoReadersHolder {

  case class GetDataFromHistory[A](f: ErgoHistoryReader => A)

  case object GetReaders

  case class Readers(h: ErgoHistoryReader, s: ErgoStateReader, m: ErgoMemPoolReader, w: ErgoWalletReader)

}

object ErgoReadersHolderRef {
  def props(viewHolderRef: ActorRef): Props = Props(new ErgoReadersHolder(viewHolderRef))

  def apply(viewHolderRef: ActorRef)
           (implicit context: ActorRefFactory): ActorRef =
    context.actorOf(props(viewHolderRef))

  def apply(viewHolderRef: ActorRef,
            name: String)
           (implicit context: ActorRefFactory): ActorRef =
    context.actorOf(props(viewHolderRef), name)

}<|MERGE_RESOLUTION|>--- conflicted
+++ resolved
@@ -37,15 +37,9 @@
       walletReaderOpt = Some(reader)
 
     case GetReaders =>
-<<<<<<< HEAD
-      (historyReaderOpt, stateReaderOpt, mempoolReaderOpt, walletReaderOpt) match {
-        case (Some(h), Some(s), Some(m), Some(w)) => sender ! Readers(h, s, m, w)
-        case _ =>
-=======
       (historyReaderOpt, stateReaderOpt, mempoolReaderOpt) match {
         case (Some(h), Some(s), Some(m)) => sender ! Readers(h, s, m)
         case m => log.warn(s"Got GetReaders request in state $m")
->>>>>>> d00c390c
       }
 
     case GetDataFromHistory(f) =>
