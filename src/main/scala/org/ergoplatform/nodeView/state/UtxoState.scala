--- conflicted
+++ resolved
@@ -11,7 +11,7 @@
 import org.ergoplatform.settings.Algos.HF
 import org.ergoplatform.settings.{Algos, Constants}
 import scorex.core.NodeViewHolder.ReceivableMessages.LocallyGeneratedModifier
-import scorex.core.{ModifierId, VersionTag, bytesToVersion, versionToBytes}
+import scorex.core._
 import scorex.core.transaction.state.TransactionValidation
 import scorex.crypto.authds.avltree.batch._
 import scorex.crypto.authds.{ADDigest, ADValue}
@@ -106,18 +106,12 @@
       val stateTry: Try[UtxoState] = applyTransactions(fb.blockTransactions.txs, fb.header.stateRoot, height).map { _: Unit =>
         val emissionBox = extractEmissionBox(fb)
         val newStateContext = stateContext.appendHeader(fb.header)
-        val md = metadata(VersionTag @@ fb.id, fb.header.stateRoot, emissionBox, newStateContext)
+        val md = metadata(idToVersion(fb.id), fb.header.stateRoot, emissionBox, newStateContext)
         val proofBytes = persistentProver.generateProofAndUpdateStorage(md)
         val proofHash = ADProofs.proofDigest(proofBytes)
         if (fb.aDProofs.isEmpty) onAdProofGenerated(ADProofs(fb.header.id, proofBytes))
 
-<<<<<<< HEAD
-        log.info(s"Valid modifier with header ${fb.header.encodedId} and emission box " +
-          s"${emissionBox.map(e => Algos.encode(e.id))} applied to UtxoState with root hash ${Algos.encode(rootHash)}")
         if (!store.get(Algos.idToBAW(fb.id)).exists(_.data sameElements fb.header.stateRoot)) {
-=======
-        if (!store.get(ByteArrayWrapper(fb.id)).exists(_.data sameElements fb.header.stateRoot)) {
->>>>>>> 32a70987
           throw new Error("Storage kept roothash is not equal to the declared one")
         } else if (!(fb.header.ADProofsRoot sameElements proofHash)) {
           throw new Error("Calculated proofHash is not equal to the declared one")
@@ -127,7 +121,7 @@
 
         log.info(s"Valid modifier with header ${fb.header.encodedId} and emission box " +
           s"${emissionBox.map(e => Algos.encode(e.id))} applied to UtxoState with root hash ${Algos.encode(inRoot)}")
-        new UtxoState(persistentProver, VersionTag @@ fb.id, store, constants)
+        new UtxoState(persistentProver, idToVersion(fb.id), store, constants)
       }
       stateTry.recoverWith[UtxoState] { case e =>
         log.warn(s"Error while applying full block with header ${fb.header.encodedId} to UTXOState with root" +
@@ -137,7 +131,7 @@
       }
 
     case h: Header =>
-      Success(new UtxoState(persistentProver, VersionTag @@ h.id, this.store, constants))
+      Success(new UtxoState(persistentProver, idToVersion(h.id), this.store, constants))
 
     case a: Any =>
       log.info(s"Unhandled modifier: $a")
@@ -172,11 +166,7 @@
 
   def create(dir: File, constants: StateConstants): UtxoState = {
     val store = new LSMStore(dir, keepVersions = constants.keepVersions)
-<<<<<<< HEAD
-    val dbVersion = store.get(ByteArrayWrapper(bestVersionKey)).map(w => bytesToVersion(w.data))
-    new UtxoState(dbVersion.getOrElse(ErgoState.genesisStateVersion), store, constants)
-=======
-    val version = store.get(ByteArrayWrapper(bestVersionKey)).map(VersionTag @@ _.data)
+    val version = store.get(ByteArrayWrapper(bestVersionKey)).map(w => bytesToVersion(w.data))
       .getOrElse(ErgoState.genesisStateVersion)
     val persistentProver: PersistentBatchAVLProver[Digest32, HF] = {
       val bp = new BatchAVLProver[Digest32, HF](keyLength = 32, valueLengthOpt = None)
@@ -185,7 +175,6 @@
       PersistentBatchAVLProver.create(bp, storage).get
     }
     new UtxoState(persistentProver, version, store, constants)
->>>>>>> 32a70987
   }
 
   @SuppressWarnings(Array("OptionGet", "TryGet"))
