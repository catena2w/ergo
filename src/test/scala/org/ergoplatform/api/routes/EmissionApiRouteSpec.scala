--- conflicted
+++ resolved
@@ -21,20 +21,12 @@
 
   val prefix = "/emission/at"
 
-<<<<<<< HEAD
-  val ergoSettings = ErgoSettings.read(None)
-  val coinEmission = ergoSettings.emission
-
-  val prefix = "/emission/at"
-  val route = EmissionApiRoute(ergoSettings).route
-=======
   implicit val timeout: RouteTestTimeout = RouteTestTimeout(15.seconds.dilated)
 
   val ergoSettings: ErgoSettings = ErgoSettings.read(None)
   val coinEmission: EmissionRules = new EmissionRules(ergoSettings.chainSettings.monetary)
 
   val route: Route = EmissionApiRoute(coinEmission, ergoSettings).route
->>>>>>> 54849cb9
 
   it should "get correct emission values" in {
     Get(prefix + "/1") ~> route ~> check {
