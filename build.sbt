import sbt.Keys._
import sbt._

organization := "org.ergoplatform"

name := "ergo"

version := "0.2.4"

scalaVersion := "2.12.3"

resolvers ++= Seq("Sonatype Releases" at "https://oss.sonatype.org/content/repositories/releases/",
  "SonaType" at "https://oss.sonatype.org/content/groups/public",
  "Typesafe maven releases" at "http://repo.typesafe.com/typesafe/maven-releases/",
  "Sonatype Snapshots" at "https://oss.sonatype.org/content/repositories/snapshots/")

<<<<<<< HEAD
val scorexVersion = "4e32fcb2-SNAPSHOT"
=======
val scorexVersion = "e77cc239-SNAPSHOT"
>>>>>>> 8f625e64

libraryDependencies ++= Seq(
  "org.scorexfoundation" %% "scrypto" % "2.1.1",
  "org.scala-lang.modules" %% "scala-async" % "0.9.7",
  "org.scorexfoundation" %% "avl-iodb" % "0.2.13",
  "org.scorexfoundation" %% "iodb" % "0.3.2",
  ("org.scorexfoundation" %% "scorex-core" % scorexVersion).exclude("ch.qos.logback", "logback-classic"),
  "ch.qos.logback" % "logback-classic" % "1.2.3",
  "javax.xml.bind" % "jaxb-api" % "2.+",
  "com.iheart" %% "ficus" % "1.4.+",

  "com.storm-enroute" %% "scalameter" % "0.8.+" % "test",
  "org.scalactic" %% "scalactic" % "3.0.+" % "test",
  "org.scalatest" %% "scalatest" % "3.0.+" % "test,it",
  "org.scalacheck" %% "scalacheck" % "1.13.+" % "test",
  "org.scorexfoundation" %% "scorex-testkit" % scorexVersion % "test",
  "com.typesafe.akka" %% "akka-testkit" % "2.4.+" % "test",
  "com.typesafe.akka" %% "akka-http-testkit" % "10.+" % "test",
  "org.asynchttpclient" % "async-http-client" % "2.1.0-alpha22" % "it",
  "com.spotify" % "docker-client" % "8.11.0" % "it" classifier "shaded",
  "com.fasterxml.jackson.dataformat" % "jackson-dataformat-properties" % "2.9.2" % "it"
)

coverageExcludedPackages := ".*ErgoApp.*;.*routes.*;.*ErgoPersistentModifier"

fork := true

val opts = Seq(
  "-server",
  // JVM memory tuning for 2g ram
  "-Xms128m",
  "-Xmx2G",
  //64M for stack, reduce after optimizations
  "-Xss64m",
  "-XX:+ExitOnOutOfMemoryError",
  // Java 9 support
  "-XX:+IgnoreUnrecognizedVMOptions",
  "--add-modules=java.xml.bind",

  // from https://groups.google.com/d/msg/akka-user/9s4Yl7aEz3E/zfxmdc0cGQAJ
  "-XX:+UseG1GC",
  "-XX:+UseNUMA",
  "-XX:+AlwaysPreTouch",

  // probably can't use these with jstack and others tools
  "-XX:+PerfDisableSharedMem",
  "-XX:+ParallelRefProcEnabled",
  "-XX:+UseStringDeduplication")

// todo after adding sbt-native-packager
//javaOptions in Universal ++= opts.map(opt => "-J" + opt)

// -J prefix is required by the bash script
javaOptions in run ++= opts

homepage := Some(url("http://ergoplatform.org/"))

licenses := Seq("CC0" -> url("https://creativecommons.org/publicdomain/zero/1.0/legalcode"))

sourceGenerators in Compile += Def.task {
  val versionFile = (sourceManaged in Compile).value / "org" / "ergoplatform" / "Version.scala"
  val versionExtractor = """(\d+)\.(\d+)\.(\d+).*""".r
  val versionExtractor(major, minor, bugfix) = version.value
  IO.write(versionFile,
    s"""package org.ergoplatform
       |
       |object Version {
       |  val VersionString = "${version.value}"
       |  val VersionTuple = ($major, $minor, $bugfix)
       |}
       |""".stripMargin)
  Seq(versionFile)
}

mainClass in assembly := Some("org.ergoplatform.ErgoApp")

test in assembly := {}

assemblyMergeStrategy in assembly := {
  case "logback.xml" => MergeStrategy.first
  case "module-info.class" => MergeStrategy.discard
  case other => (assemblyMergeStrategy in assembly).value(other)
}

enablePlugins(sbtdocker.DockerPlugin)

Defaults.itSettings
configs(IntegrationTest)
inConfig(IntegrationTest)(Seq(
  parallelExecution := false,
  test := (test dependsOn docker).value,
  testOptions += Tests.Filter(_.endsWith("Suite"))
))

dockerfile in docker := {
  val configTemplate = (resourceDirectory in IntegrationTest).value / "template.conf"
  val startErgo = (sourceDirectory in IntegrationTest).value / "container" / "start-ergo.sh"

  new Dockerfile {
    from("anapsix/alpine-java:8_server-jre")
    label("ergo-integration-tests", "ergo-integration-tests")
    add(assembly.value, "/opt/ergo/ergo.jar")
    add(Seq(configTemplate, startErgo), "/opt/ergo/")
    run("chmod", "+x", "/opt/ergo/start-ergo.sh")
    entryPoint("/opt/ergo/start-ergo.sh")
  }
}

buildOptions in docker := BuildOptions(
  removeIntermediateContainers = BuildOptions.Remove.OnSuccess
)


//FindBugs settings

findbugsReportType := Some(FindbugsReport.Xml)
findbugsExcludeFilters := Some(scala.xml.XML.loadFile(baseDirectory.value / "findbugs-exclude.xml"))

//Scapegoat settings

scapegoatVersion in ThisBuild := "1.3.3"

scapegoatDisabledInspections := Seq("FinalModifierOnCaseClass")

val Bench = config("bench") extend Test

inConfig(Bench)(Defaults.testSettings ++  Seq(
  fork in run := true,
  classDirectory := (classDirectory in Compile).value,
  dependencyClasspath := (dependencyClasspath in Compile).value
))

compile in Bench := (compile in Bench).dependsOn(compile in Test).value<|MERGE_RESOLUTION|>--- conflicted
+++ resolved
@@ -14,11 +14,7 @@
   "Typesafe maven releases" at "http://repo.typesafe.com/typesafe/maven-releases/",
   "Sonatype Snapshots" at "https://oss.sonatype.org/content/repositories/snapshots/")
 
-<<<<<<< HEAD
-val scorexVersion = "4e32fcb2-SNAPSHOT"
-=======
 val scorexVersion = "e77cc239-SNAPSHOT"
->>>>>>> 8f625e64
 
 libraryDependencies ++= Seq(
   "org.scorexfoundation" %% "scrypto" % "2.1.1",
