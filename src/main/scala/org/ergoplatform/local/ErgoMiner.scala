package org.ergoplatform.local

import akka.actor.{ActorRefFactory, Props, PoisonPill, Actor, ActorRef}
import io.circe.Encoder
import io.circe.syntax._
import io.iohk.iodb.ByteArrayWrapper
<<<<<<< HEAD
import org.ergoplatform.ErgoBox.{TokenId, BoxId}
=======
import org.ergoplatform.ErgoBox.TokenId
>>>>>>> 69312457
import org.ergoplatform._
import org.ergoplatform.mining.CandidateBlock
import org.ergoplatform.mining.difficulty.RequiredDifficulty
import org.ergoplatform.mining.emission.EmissionRules
import org.ergoplatform.modifiers.ErgoFullBlock
import org.ergoplatform.modifiers.history.{ExtensionCandidate, Header}
import org.ergoplatform.modifiers.mempool.ErgoTransaction
import org.ergoplatform.nodeView.ErgoInterpreter
import org.ergoplatform.nodeView.ErgoReadersHolder.{GetReaders, Readers}
<<<<<<< HEAD
import org.ergoplatform.nodeView.history.{ErgoHistoryReader, ErgoHistory}
import org.ergoplatform.nodeView.mempool.{ErgoMemPoolReader, ErgoMemPool}
import org.ergoplatform.nodeView.state.{DigestState, ErgoState, UtxoStateReader}
import org.ergoplatform.nodeView.wallet.ErgoWallet
import org.ergoplatform.settings.{Constants, Algos, ErgoSettings}
=======
import org.ergoplatform.nodeView.history.{ErgoHistory, ErgoHistoryReader}
import org.ergoplatform.nodeView.mempool.{ErgoMemPool, ErgoMemPoolReader}
import org.ergoplatform.nodeView.state.{DigestState, ErgoState, ErgoStateContext, UtxoStateReader}
import org.ergoplatform.nodeView.wallet.ErgoWallet
import scapi.sigma.DLogProtocol.{DLogProverInput, ProveDlog}
import org.ergoplatform.settings.{Constants, ErgoSettings}
>>>>>>> 69312457
import scorex.core.NodeViewHolder.ReceivableMessages.GetDataFromCurrentView
import scorex.core.network.NodeViewSynchronizer.ReceivableMessages.SemanticallySuccessfulModifier
import scorex.core.utils.NetworkTimeProvider
import scorex.util.ScorexLogging
import sigmastate.basics.DLogProtocol.{DLogProverInput, ProveDlog}
import sigmastate.interpreter.{ProverResult, ContextExtension}

import scala.annotation.tailrec
import scala.collection.mutable
import scala.collection.mutable.ArrayBuffer
import scala.concurrent.ExecutionContext.Implicits.global
import scala.concurrent.duration._
import scala.util.{Success, Failure, Try}

class ErgoMiner(ergoSettings: ErgoSettings,
                viewHolderRef: ActorRef,
                readersHolderRef: ActorRef,
                timeProvider: NetworkTimeProvider,
                inSecretKeyOpt: Option[DLogProverInput]) extends Actor with ScorexLogging {

  import ErgoMiner._

  private lazy val votingSettings = ergoSettings.chainSettings.voting
  private lazy val votingEpochLength = votingSettings.votingLength

  //shared mutable state
  private var isMining = false
  private var candidateOpt: Option[CandidateBlock] = None
  private val miningThreads: mutable.Buffer[ActorRef] = new ArrayBuffer[ActorRef]()
  // cost of a transaction collecting emission box
  private val EmissionTxCost: Long = 20000

  private var secretKeyOpt: Option[DLogProverInput] = inSecretKeyOpt

  override def preStart(): Unit = {
    if (secretKeyOpt.isEmpty) {
      val callback = self
      viewHolderRef ! GetDataFromCurrentView[ErgoHistory, DigestState, ErgoWallet, ErgoMemPool, Unit] { v =>
        v.vault.firstSecret().onComplete(rTry => rTry.foreach(r => callback ! UpdateSecret(r)))
      }
    }
    context.system.eventStream.subscribe(self, classOf[SemanticallySuccessfulModifier[_]])
  }

  override def postStop(): Unit = {
    log.warn("Stopping miner's threads.")
    miningThreads.foreach(_ ! PoisonPill)
    miningThreads.clear()
  }

  private def unknownMessage: Receive = {
    case m =>
      log.warn(s"Unexpected message $m of class: ${m.getClass}")
  }

  private def onUpdateSecret: Receive = {
    case UpdateSecret(s) =>
      secretKeyOpt = Some(s)
  }

  private def miningStatus: Receive = {
    case MiningStatusRequest =>
      sender ! MiningStatusResponse(isMining, candidateOpt)
  }

  private def startMining: Receive = {
    case StartMining if candidateOpt.nonEmpty && !isMining && ergoSettings.nodeSettings.mining =>
      candidateOpt.foreach { candidate =>
        secretKeyOpt match {
          case Some(sk) =>
            log.info("Starting Mining")
            isMining = true
            miningThreads += ErgoMiningThread(ergoSettings, viewHolderRef, candidate, sk.w, timeProvider)(context)
            miningThreads.foreach(_ ! candidate)
          case None =>
            log.warn("Got start mining command while secret key is not ready")
        }
      }
    case StartMining if candidateOpt.isEmpty =>
      requestCandidate()
      context.system.scheduler.scheduleOnce(1.seconds, self, StartMining)(context.system.dispatcher)
  }

  private def needNewCandidate(b: ErgoFullBlock): Boolean = {
    val parentHeaderIdOpt = candidateOpt.flatMap(_.parentOpt).map(_.id)
    !parentHeaderIdOpt.contains(b.header.id)
  }

  private def shouldStartMine(b: ErgoFullBlock): Boolean = {
    ergoSettings.nodeSettings.mining && b.header.isNew(timeProvider, ergoSettings.chainSettings.blockInterval * 2)
  }

  private def receiveSemanticallySuccessfulModifier: Receive = {
    /**
      * Case when we are already mining by the time modifier arrives and
      * get block from node view that has header's id which isn't equals to our candidate's parent id.
      * That means that our candidate is outdated. Should produce new candidate for ourselves.
      * Stop all current threads and re-run them with newly produced candidate.
      */
    case SemanticallySuccessfulModifier(mod: ErgoFullBlock) if isMining && needNewCandidate(mod) => requestCandidate()

    /**
      * Non obvious but case when mining is enabled, but miner doesn't started yet. Initialization case.
      * We've received block that been generated by somebody else or genesis while we doesn't start.
      * And this block was generated after our miner had been started. That means that we are ready
      * to start mining.
      * This block could be either genesis or generated by another node.
      */
    case SemanticallySuccessfulModifier(mod: ErgoFullBlock) if shouldStartMine(mod) => self ! StartMining

    /**
      * Just ignore all other modifiers.
      */
    case SemanticallySuccessfulModifier(_) =>
  }

  override def receive: Receive = receiveSemanticallySuccessfulModifier orElse
    miningStatus orElse
    startMining orElse
    onReaders orElse
    onUpdateSecret orElse
    unknownMessage

  private def onReaders: Receive = {
    case Readers(h, s, m, _) if s.isInstanceOf[UtxoStateReader] =>
      secretKeyOpt.map(_.publicImage).foreach { minerProp =>
        createCandidate(minerProp, h, m, s.asInstanceOf[UtxoStateReader]) match {
          case Success(candidate) => procCandidateBlock(candidate)
          case Failure(e) => log.warn("Failed to produce candidate block.", e)
        }
      }
  }

  private def procCandidateBlock(c: CandidateBlock): Unit = {
    log.debug(s"Got candidate block at height ${ErgoHistory.heightOf(c.parentOpt) + 1}" +
      s" with ${c.transactions.size} transactions")
    candidateOpt = Some(c)
    miningThreads.foreach(_ ! c)
  }

<<<<<<< HEAD
  /**
    * Return subsequence of valid non-conflicting transactions from `mempoolTxs`
    * with total cost, that does not exceeds `remainingCost`
    * total size, that does not exceeds `remainingSize`
    * and that does not try to spend any of `idsToExclude`
    */
  @tailrec
  private def collectTxs(state: UtxoStateReader,
                         idsToExclude: Seq[BoxId],
                         mempoolTxs: Iterable[ErgoTransaction],
                         remainingCost: Long,
                         remainingSize: Long,
                         acc: Seq[ErgoTransaction]): Seq[ErgoTransaction] = {
    mempoolTxs.headOption match {
      case Some(tx) if remainingCost > ExpectedTxCost && remainingSize > ExpectedTxSize =>
        implicit val verifier: ErgoInterpreter = ErgoInterpreter(state.stateContext.currentParameters)
        Try {
          // check, that transaction does not try to spend `idsToExclude`
          require(!idsToExclude.exists(id => tx.inputs.exists(box => java.util.Arrays.equals(box.boxId, id))))
        }.flatMap { _ =>
          tx.statefulValidity(tx.inputs.flatMap(i => state.boxById(i.boxId)), state.stateContext)
        } match {
          case Success(costConsumed) if remainingCost > costConsumed && remainingSize > tx.size =>
            // valid transaction with small enough computations
            collectTxs(state, idsToExclude, mempoolTxs.tail, remainingCost - costConsumed, remainingSize - tx.size,
              tx +: acc)
          case _ =>
            // incorrect or too expensive transaction
            collectTxs(state, idsToExclude, mempoolTxs.tail, remainingCost, remainingSize, acc)
        }
      case _ =>
        // enough transactions collected, exclude conflicting transactions and return
        fixTxsConflicts(acc)
    }
  }

=======
>>>>>>> 69312457
  private def createCandidate(minerPk: ProveDlog,
                              history: ErgoHistoryReader,
                              pool: ErgoMemPoolReader,
                              state: UtxoStateReader): Try[CandidateBlock] = Try {
    val bestHeaderOpt: Option[Header] = history.bestFullBlockOpt.map(_.header)
    val timestamp = timeProvider.time()
    val nBits: Long = bestHeaderOpt
      .map(parent => history.requiredDifficultyAfter(parent))
      .map(d => RequiredDifficulty.encodeCompactBits(d))
      .getOrElse(Constants.InitialNBits)
    // todo fill with interlinks and other useful values
    val extensionCandidate = ExtensionCandidate(Seq(), Seq())

    val upcomingContext = state.stateContext.upcoming(minerPk.h, timestamp, nBits, ergoSettings.chainSettings.powScheme)

    //only transactions valid from against the current utxo state we take from the mem pool
    val emissionTxOpt = ErgoMiner.collectEmission(state, minerPk, ergoSettings.emission).map(_ -> EmissionTxCost)

    val txs = ErgoMiner.collectTxs(minerPk,
      state.stateContext.currentParameters.maxBlockCost,
      state.stateContext.currentParameters.maxBlockSize,
      state,
      upcomingContext,
      pool.unconfirmed.values,
      emissionTxOpt.toSeq)

    state.proofsForTransactions(txs).map { case (adProof, adDigest) =>

      val optionalFields: Seq[(Array[Byte], Array[Byte])] = Seq.empty

      lazy val emptyExtensionCandidate = ExtensionCandidate(Seq(), optionalFields)
      lazy val sc = state.stateContext

      // todo fill with interlinks and other useful values after nodes update
      val (extensionCandidate, votes: Array[Byte]) = bestHeaderOpt.map { header =>
        val newHeight = header.height + 1
        if (newHeight % votingEpochLength == 0 && newHeight > 0) {

          //todo: soft fork flag instead of false
          val newParams = sc.currentParameters
            .update(newHeight, false, sc.votingData.epochVotes, votingSettings)
          val vs = newParams.suggestVotes(ergoSettings.votingTargets)
          newParams.toExtensionCandidate(optionalFields) -> vs
        } else {
          val vs = sc.currentParameters.vote(ergoSettings.votingTargets, sc.votingData.epochVotes)
          emptyExtensionCandidate -> vs
        }
      }.getOrElse(emptyExtensionCandidate -> Array(0: Byte, 0: Byte, 0: Byte))

      CandidateBlock(bestHeaderOpt, nBits, adDigest, adProof, txs, timestamp, extensionCandidate, votes)
    }
  }.flatten

  def requestCandidate(): Unit = readersHolderRef ! GetReaders

}


object ErgoMiner extends ScorexLogging {

  //TODO move ErgoMiner to mining package and make `collectTxs` and `fixTxsConflicts` private[mining]

  def collectEmission(state: UtxoStateReader,
                      minerPk: ProveDlog,
                      emission: EmissionRules): Option[ErgoTransaction] = {
    collectRewards(state.emissionBoxOpt, state.stateContext.currentHeight, Seq.empty, minerPk, emission, Seq.empty).headOption
  }


  def collectFees(currentHeight: Int,
                  txs: Seq[ErgoTransaction],
                  minerPk: ProveDlog,
                  emission: EmissionRules): Option[ErgoTransaction] = {
    collectRewards(None, currentHeight, txs, minerPk, emission, Seq.empty).headOption
  }

  /**
    * Generate from 0 to 2 transaction that collecting rewards from fee boxes in block transactions `txs` and
    * emission box `emissionBoxOpt`
    */
  def collectRewards(emissionBoxOpt: Option[ErgoBox],
                     currentHeight: Int,
                     txs: Seq[ErgoTransaction],
                     minerPk: ProveDlog,
                     emission: EmissionRules,
                     assets: Seq[(TokenId, Long)] = Seq()): Seq[ErgoTransaction] = {

    val propositionBytes = ErgoState.feeProposition(emission.settings.minerRewardDelay).bytes
    val inputs = txs.flatMap(_.inputs)
    val feeBoxes: Seq[ErgoBox] = ErgoState.boxChanges(txs)._2
      .filter(b => java.util.Arrays.equals(b.propositionBytes, propositionBytes))
      .filter(b => !inputs.exists(i => java.util.Arrays.equals(i.boxId, b.id)))
    val nextHeight = currentHeight + 1
    val minerProp = ErgoState.rewardOutputScript(emission.settings.minerRewardDelay, minerPk)

    val emissionTxOpt: Option[ErgoTransaction] = emissionBoxOpt.map { emissionBox =>
      val prop = emissionBox.proposition
      val emissionAmount = emission.emissionAtHeight(nextHeight)
      val newEmissionBox: ErgoBoxCandidate = new ErgoBoxCandidate(emissionBox.value - emissionAmount, prop,
        nextHeight, Seq(), Map())
      val inputs = IndexedSeq(new Input(emissionBox.id, ProverResult(Array.emptyByteArray, ContextExtension.empty)))

      val minerBox = new ErgoBoxCandidate(emissionAmount, minerProp, nextHeight, assets, Map())

      ErgoTransaction(
        inputs,
        IndexedSeq(newEmissionBox, minerBox)
      )
    }
    val feeTxOpt: Option[ErgoTransaction] = if (feeBoxes.nonEmpty) {
      val feeAmount = feeBoxes.map(_.value).sum
      val feeAssets = feeBoxes.flatMap(_.additionalTokens).take(ErgoBox.MaxTokens - 1)
      val inputs = feeBoxes.map(b => new Input(b.id, ProverResult(Array.emptyByteArray, ContextExtension.empty)))
      val minerBox = new ErgoBoxCandidate(feeAmount, minerProp, nextHeight, feeAssets, Map())
      Some(ErgoTransaction(inputs.toIndexedSeq, IndexedSeq(minerBox)))
    } else {
      None
    }
    Seq(emissionTxOpt, feeTxOpt).flatten
  }


  /**
    * Collects valid non-conflicting transactions from `mempoolTxsIn` and adds a transaction collecting fees from
    * them to `minerPk`.
    *
    * Resulting transactions total cost does not exceeds `maxBlockCost`, total size does not exceeds `maxBlockSize`,
    * and the miner's transaction is correct.
    */
  def collectTxs(minerPk: ProveDlog,
                 maxBlockCost: Long,
                 maxBlockSize: Long,
                 us: UtxoStateReader,
                 upcomingContext: ErgoStateContext,
                 mempoolTxsIn: Iterable[ErgoTransaction],
                 startTransactions: Seq[(ErgoTransaction, Long)]): Seq[ErgoTransaction] = {
    def correctLimits(blockTxs: Seq[(ErgoTransaction, Long)]): Boolean = {
      blockTxs.map(_._2).sum < maxBlockCost && blockTxs.map(_._1.size).sum < maxBlockSize
    }

    @tailrec
    def loop(mempoolTxs: Iterable[ErgoTransaction],
             acc: Seq[(ErgoTransaction, Long)],
             lastFeeTx: Option[(ErgoTransaction, Long)]): Seq[ErgoTransaction] = {
      // transactions from mempool and fee txs from the previous step
      lazy val current = (acc ++ lastFeeTx).map(_._1)

      mempoolTxs.headOption match {
        case Some(tx) =>
          // check validity and calculate transaction cost
          us.validateWithCost(tx) match {
            case Success(costConsumed) =>
              val newTxs = fixTxsConflicts((tx, costConsumed) +: acc)
              val newBoxes = newTxs.flatMap(_._1.outputs)

              ErgoMiner.collectFees(us.stateContext.currentHeight, newTxs.map(_._1), minerPk, us.constants.emission) match {
                case Some(feeTx) =>
                  val boxesToSpend = feeTx.inputs.flatMap(i => newBoxes.find(b => java.util.Arrays.equals(b.id, i.boxId)))
                  feeTx.statefulValidity(boxesToSpend, upcomingContext, us.constants.settings.metadata) match {
                    case Success(cost) =>
                      val blockTxs: Seq[(ErgoTransaction, Long)] = (feeTx -> cost) +: newTxs

                      if (correctLimits(blockTxs)) {
                        loop(mempoolTxs.tail, newTxs, Some(feeTx -> cost))
                      } else {
                        current
                      }
                    case Failure(e) =>
                      // fee collecting tx is invalid, return current
                      current
                  }

                case None =>
                  log.debug(s"No fee proposition found in txs ${newTxs.map(_._1.id)} ")
                  val blockTxs: Seq[(ErgoTransaction, Long)] = newTxs ++ lastFeeTx.toSeq
                  if (correctLimits(blockTxs)) {
                    loop(mempoolTxs.tail, blockTxs, lastFeeTx)
                  } else {
                    current
                  }
              }

            case _ =>
              loop(mempoolTxs.tail, acc, lastFeeTx)
          }
        case _ =>
          // mempool is empty
          current
      }
    }

    loop(mempoolTxsIn, startTransactions, None)
  }

  def fixTxsConflicts(txs: Seq[(ErgoTransaction, Long)]): Seq[(ErgoTransaction, Long)] = {
    txs.foldLeft((Seq.empty[(ErgoTransaction, Long)], Set.empty[ByteArrayWrapper])) { case ((s, keys), (tx, cost)) =>
      val bxsBaw = tx.inputs.map(_.boxId).map(ByteArrayWrapper.apply)
      if (bxsBaw.forall(k => !keys.contains(k)) && bxsBaw.size == bxsBaw.toSet.size) {
        (s :+ (tx, cost)) -> (keys ++ bxsBaw)
      } else {
        (s, keys)
      }
    }._1
  }

  case object StartMining

  case object MiningStatusRequest

  case class UpdateSecret(s: DLogProverInput)

  case class MiningStatusResponse(isMining: Boolean, candidateBlock: Option[CandidateBlock])

  implicit val jsonEncoder: Encoder[MiningStatusResponse] = (r: MiningStatusResponse) =>
    Map(
      "isMining" -> r.isMining.asJson,
      "candidateBlock" -> r.candidateBlock.asJson
    ).asJson

}

object ErgoMinerRef {

  def props(ergoSettings: ErgoSettings,
            viewHolderRef: ActorRef,
            readersHolderRef: ActorRef,
            timeProvider: NetworkTimeProvider,
            skOpt: Option[DLogProverInput] = None): Props =
    Props(new ErgoMiner(ergoSettings, viewHolderRef, readersHolderRef, timeProvider, skOpt))

  def apply(ergoSettings: ErgoSettings,
            viewHolderRef: ActorRef,
            readersHolderRef: ActorRef,
            timeProvider: NetworkTimeProvider,
            skOpt: Option[DLogProverInput] = None)
           (implicit context: ActorRefFactory): ActorRef =
    context.actorOf(props(ergoSettings, viewHolderRef, readersHolderRef, timeProvider, skOpt))

}<|MERGE_RESOLUTION|>--- conflicted
+++ resolved
@@ -4,11 +4,7 @@
 import io.circe.Encoder
 import io.circe.syntax._
 import io.iohk.iodb.ByteArrayWrapper
-<<<<<<< HEAD
 import org.ergoplatform.ErgoBox.{TokenId, BoxId}
-=======
-import org.ergoplatform.ErgoBox.TokenId
->>>>>>> 69312457
 import org.ergoplatform._
 import org.ergoplatform.mining.CandidateBlock
 import org.ergoplatform.mining.difficulty.RequiredDifficulty
@@ -18,20 +14,11 @@
 import org.ergoplatform.modifiers.mempool.ErgoTransaction
 import org.ergoplatform.nodeView.ErgoInterpreter
 import org.ergoplatform.nodeView.ErgoReadersHolder.{GetReaders, Readers}
-<<<<<<< HEAD
 import org.ergoplatform.nodeView.history.{ErgoHistoryReader, ErgoHistory}
 import org.ergoplatform.nodeView.mempool.{ErgoMemPoolReader, ErgoMemPool}
-import org.ergoplatform.nodeView.state.{DigestState, ErgoState, UtxoStateReader}
+import org.ergoplatform.nodeView.state.{DigestState, ErgoState, ErgoStateContext, UtxoStateReader}
 import org.ergoplatform.nodeView.wallet.ErgoWallet
 import org.ergoplatform.settings.{Constants, Algos, ErgoSettings}
-=======
-import org.ergoplatform.nodeView.history.{ErgoHistory, ErgoHistoryReader}
-import org.ergoplatform.nodeView.mempool.{ErgoMemPool, ErgoMemPoolReader}
-import org.ergoplatform.nodeView.state.{DigestState, ErgoState, ErgoStateContext, UtxoStateReader}
-import org.ergoplatform.nodeView.wallet.ErgoWallet
-import scapi.sigma.DLogProtocol.{DLogProverInput, ProveDlog}
-import org.ergoplatform.settings.{Constants, ErgoSettings}
->>>>>>> 69312457
 import scorex.core.NodeViewHolder.ReceivableMessages.GetDataFromCurrentView
 import scorex.core.network.NodeViewSynchronizer.ReceivableMessages.SemanticallySuccessfulModifier
 import scorex.core.utils.NetworkTimeProvider
@@ -172,45 +159,6 @@
     miningThreads.foreach(_ ! c)
   }
 
-<<<<<<< HEAD
-  /**
-    * Return subsequence of valid non-conflicting transactions from `mempoolTxs`
-    * with total cost, that does not exceeds `remainingCost`
-    * total size, that does not exceeds `remainingSize`
-    * and that does not try to spend any of `idsToExclude`
-    */
-  @tailrec
-  private def collectTxs(state: UtxoStateReader,
-                         idsToExclude: Seq[BoxId],
-                         mempoolTxs: Iterable[ErgoTransaction],
-                         remainingCost: Long,
-                         remainingSize: Long,
-                         acc: Seq[ErgoTransaction]): Seq[ErgoTransaction] = {
-    mempoolTxs.headOption match {
-      case Some(tx) if remainingCost > ExpectedTxCost && remainingSize > ExpectedTxSize =>
-        implicit val verifier: ErgoInterpreter = ErgoInterpreter(state.stateContext.currentParameters)
-        Try {
-          // check, that transaction does not try to spend `idsToExclude`
-          require(!idsToExclude.exists(id => tx.inputs.exists(box => java.util.Arrays.equals(box.boxId, id))))
-        }.flatMap { _ =>
-          tx.statefulValidity(tx.inputs.flatMap(i => state.boxById(i.boxId)), state.stateContext)
-        } match {
-          case Success(costConsumed) if remainingCost > costConsumed && remainingSize > tx.size =>
-            // valid transaction with small enough computations
-            collectTxs(state, idsToExclude, mempoolTxs.tail, remainingCost - costConsumed, remainingSize - tx.size,
-              tx +: acc)
-          case _ =>
-            // incorrect or too expensive transaction
-            collectTxs(state, idsToExclude, mempoolTxs.tail, remainingCost, remainingSize, acc)
-        }
-      case _ =>
-        // enough transactions collected, exclude conflicting transactions and return
-        fixTxsConflicts(acc)
-    }
-  }
-
-=======
->>>>>>> 69312457
   private def createCandidate(minerPk: ProveDlog,
                               history: ErgoHistoryReader,
                               pool: ErgoMemPoolReader,
