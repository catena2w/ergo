--- conflicted
+++ resolved
@@ -108,19 +108,11 @@
   @SuppressWarnings(Array("TryGet"))
   private def restoreConsistentState(stateIn: State, history: ErgoHistory): State = Try {
     (stateIn.version, history.bestFullBlockOpt, stateIn) match {
-<<<<<<< HEAD
       case (stateId, None, _) if stateId == ErgoState.genesisStateVersion =>
-        log.debug("State and history are both empty on startup")
+        log.info("State and history are both empty on startup")
         stateIn
       case (stateId, Some(block), _) if stateId == block.id =>
-        log.debug(s"State and history have the same version ${encoder.encode(stateId)}, no recovery needed.")
-=======
-      case (stateId, None, _) if stateId sameElements ErgoState.genesisStateVersion =>
-        log.info("State and history are both empty on startup")
-        stateIn
-      case (stateId, Some(block), _) if stateId sameElements block.id =>
-        log.info(s"State and history have the same version ${Algos.encode(stateId)}, no recovery needed.")
->>>>>>> 32a70987
+        log.info(s"State and history have the same version ${encoder.encode(stateId)}, no recovery needed.")
         stateIn
       case (_, None, state) =>
         log.info("State and history are inconsistent. History is empty on startup, rollback state to genesis.")
@@ -128,13 +120,13 @@
       case (_, Some(bestFullBlock), state: DigestState) =>
         // Just update state root hash
         log.info(s"State and history are inconsistent. Going to switch state to version ${bestFullBlock.encodedId}")
-        recreatedState(Some(VersionTag @@ bestFullBlock.id), Some(bestFullBlock.header.stateRoot))
+        recreatedState(Some(idToVersion(bestFullBlock.id)), Some(bestFullBlock.header.stateRoot))
       case (stateId, Some(historyBestBlock), state) =>
-        val stateBestHeaderOpt = history.typedModifierById[Header](ModifierId @@ stateId)
+        val stateBestHeaderOpt = history.typedModifierById[Header](versionToId(stateId))
         val (rollbackId, newChain) = history.chainToHeader(stateBestHeaderOpt, historyBestBlock.header)
         log.info(s"State and history are inconsistent. Going to rollback to ${rollbackId.map(Algos.encode)} and " +
           s"apply ${newChain.length} modifiers")
-        val startState = rollbackId.map(id => state.rollbackTo(VersionTag @@ id).get)
+        val startState = rollbackId.map(id => state.rollbackTo(idToVersion(id)).get)
           .getOrElse(recreatedState())
         val toApply = newChain.headers.map { h =>
           history.getFullBlock(h) match {
