--- conflicted
+++ resolved
@@ -89,13 +89,6 @@
 The target parameter $b$ is built-in into the puzzle itself
 and is adjusted to the current network hash rate via a difficulty adjustment
 algorithm~\cite{meshkov2017short} to keep time interval between block close to 2 minutes.
-<<<<<<< HEAD
 This algorithm tries to predict the hash rate of an upcoming 1024 block length epoch
 based on data from the previous 8 epochs via the well-known {\em linear least squares method}. This makes the predictions better than that of the usual difficulty adjustment algorithm and also makes ``coin-hopping'' attacks less profitable. \knote{provide a link to the difficulty algo paper}
-\dnote{there is a link one to this paper one sentence ago, I don't think we need to provide it here one more time}
-=======
-This algorithm is trying to predict the hash rate of an upcoming 1024 block length epoch
-based on data from the previous 8 epochs via well-known linear least squares method,
-to predict it better than the usual difficulty adjustment algorithm while also makes possible
-``coin-hopping'' attacks less profitable.
->>>>>>> 56a8c853
+\dnote{there is a link one to this paper one sentence ago, I don't think we need to provide it here one more time}