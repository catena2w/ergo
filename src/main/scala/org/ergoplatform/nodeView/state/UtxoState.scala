--- conflicted
+++ resolved
@@ -9,6 +9,7 @@
 import org.ergoplatform.modifiers.mempool.ErgoTransaction
 import org.ergoplatform.modifiers.state.UtxoSnapshot
 import org.ergoplatform.modifiers.{ErgoFullBlock, ErgoPersistentModifier}
+import org.ergoplatform.nodeView.history.ErgoHistory.Height
 import org.ergoplatform.nodeView.state.UtxoState.ModifierProcessing
 import org.ergoplatform.settings.Algos.HF
 import org.ergoplatform.settings.{Algos, Constants, ErgoSettings, Parameters}
@@ -71,8 +72,7 @@
 
   private[state] def applyTransactions(transactions: Seq[ErgoTransaction],
                                        expectedDigest: ADDigest,
-<<<<<<< HEAD
-                                       height: Height): Try[Unit] = {
+                                       currentStateContext: ErgoStateContext): Try[Unit] = {
     import cats.instances.list._
     import cats.instances.try_._
     val createdOutputs = transactions.flatMap(_.outputs).map(o => (ByteArrayWrapper(o.id), o)).toMap
@@ -87,7 +87,7 @@
             }.toList
           }
           boxesToSpendTry.flatMap { boxes =>
-            tx.statefulValidity(boxes.toIndexedSeq, stateContext, constants.settings.metadata)
+            tx.statefulValidity(boxes.toIndexedSeq, currentStateContext, constants.settings.metadata)
           }
         }
       }.toList
@@ -117,38 +117,6 @@
       applySnapshot orElse
       other
   }
-=======
-                                       currentStateContext: ErgoStateContext) = Try {
-    val createdOutputs = transactions.flatMap(_.outputs).map(o => (ByteArrayWrapper(o.id), o)).toMap
-    val totalCost = transactions.map { tx =>
-      tx.statelessValidity.get
-      val boxesToSpend = tx.inputs.map(_.boxId).map { id =>
-        createdOutputs.get(ByteArrayWrapper(id)).orElse(boxById(id)) match {
-          case Some(box) => box
-          case None => throw new Error(s"Box with id ${Algos.encode(id)} not found")
-        }
-      }
-      tx.statefulValidity(boxesToSpend, currentStateContext, constants.settings.metadata).get
-    }.sum
-
-    if (totalCost > Parameters.MaxBlockCost) throw new Error(s"Transaction cost $totalCost exeeds limit")
-
-    persistentProver.synchronized {
-
-      val mods = ErgoState.stateChanges(transactions).operations.map(ADProofs.changeToMod)
-      mods.foldLeft[Try[Option[ADValue]]](Success(None)) { case (t, m) =>
-        t.flatMap(_ => {
-          persistentProver.performOneOperation(m)
-        })
-      }.get
-
-      if (!java.util.Arrays.equals(expectedDigest, persistentProver.digest)) {
-        throw new Error(s"Digest after txs application is wrong. ${Algos.encode(expectedDigest)} expected, " +
-          s"${Algos.encode(persistentProver.digest)} given")
-      }
-    }
-  }
->>>>>>> 1007be48
 
   private def applyFullBlock: ModifierProcessing = {
     case fb: ErgoFullBlock =>
@@ -159,31 +127,12 @@
         val inRoot = rootHash
         val newStateContext = stateContext.appendHeader(fb.header)
 
-<<<<<<< HEAD
-        val stateTry: Try[UtxoState] = applyTransactions(fb.blockTransactions.txs, fb.header.stateRoot, height)
-          .map { _: Unit =>
-            val emissionBox = extractEmissionBox(fb)
-            val newStateContext = stateContext.appendHeader(fb.header)
-            val md = metadata(idToVersion(fb.id), fb.header.stateRoot, emissionBox, newStateContext)
-            val proofBytes = persistentProver.generateProofAndUpdateStorage(md)
-            val proofHash = ADProofs.proofDigest(proofBytes)
-            if (fb.adProofs.isEmpty) onAdProofGenerated(ADProofs(fb.header.id, proofBytes))
-=======
         val stateTry: Try[UtxoState] = applyTransactions(fb.blockTransactions.txs, fb.header.stateRoot, newStateContext).map { _: Unit =>
           val emissionBox = extractEmissionBox(fb)
           val md = metadata(idToVersion(fb.id), fb.header.stateRoot, emissionBox, newStateContext)
           val proofBytes = persistentProver.generateProofAndUpdateStorage(md)
           val proofHash = ADProofs.proofDigest(proofBytes)
           if (fb.adProofs.isEmpty) onAdProofGenerated(ADProofs(fb.header.id, proofBytes))
-
-          if (!store.get(Algos.idToBAW(fb.id)).exists(w => java.util.Arrays.equals(w.data, fb.header.stateRoot))) {
-            throw new Error("Storage kept roothash is not equal to the declared one")
-          } else if (!java.util.Arrays.equals(fb.header.ADProofsRoot, proofHash)) {
-            throw new Error("Calculated proofHash is not equal to the declared one")
-          } else if (!java.util.Arrays.equals(fb.header.stateRoot, persistentProver.digest)) {
-            throw new Error("Calculated stateRoot is not equal to the declared one")
-          }
->>>>>>> 1007be48
 
             if (!store.get(Algos.idToBAW(fb.id)).exists(w => java.util.Arrays.equals(w.data, fb.header.stateRoot))) {
               throw new Exception("Storage kept roothash is not equal to the declared one")
@@ -311,13 +260,8 @@
     bh.sortedBoxes.foreach(b => p.performOneOperation(Insert(b.id, ADValue @@ b.bytes)).ensuring(_.isSuccess))
 
     val store = new LSMStore(dir, keepVersions = constants.keepVersions)
-<<<<<<< HEAD
-    val defaultStateContext = ErgoStateContext(0, p.digest)
+    val defaultStateContext = ErgoStateContext.empty(p.digest)
     val np = NodeParameters(keySize = Constants.HashLength, valueSize = None, labelSize = 32)
-=======
-    val defaultStateContext = ErgoStateContext.empty(p.digest)
-    val np = NodeParameters(keySize = 32, valueSize = None, labelSize = 32)
->>>>>>> 1007be48
     val storage: VersionedIODBAVLStorage[Digest32] = new VersionedIODBAVLStorage(store, np)(Algos.hash)
     val persistentProver =
       createPersistentProver(p, storage, ErgoState.genesisStateVersion, currentEmissionBoxOpt, defaultStateContext)
