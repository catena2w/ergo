package org.ergoplatform.sanity

import akka.actor.ActorRef
import org.ergoplatform.ErgoBox
import org.ergoplatform.mining.DefaultFakePowScheme
import org.ergoplatform.modifiers.history.{BlockTransactions, Header}
import org.ergoplatform.modifiers.mempool.ErgoTransaction
import org.ergoplatform.modifiers.{ErgoFullBlock, ErgoPersistentModifier}
import org.ergoplatform.network.ErgoNodeViewSynchronizer
import org.ergoplatform.nodeView.history.{ErgoHistory, ErgoSyncInfo, ErgoSyncInfoMessageSpec}
import org.ergoplatform.nodeView.mempool.ErgoMemPool
import org.ergoplatform.nodeView.state.{DigestState, UtxoState}
import org.ergoplatform.sanity.ErgoSanity._
import org.ergoplatform.settings.Constants
import org.ergoplatform.settings.Constants.HashLength
import org.ergoplatform.utils.{ErgoTestHelpers, HistoryTestHelpers}
import org.scalacheck.Gen
import scorex.core.settings.NetworkSettings
import scorex.core.transaction.state.MinimalState
import scorex.core.utils.NetworkTimeProvider
import scorex.core.{PersistentNodeViewModifier, bytesToId}
import scorex.crypto.authds.ADDigest
import scorex.crypto.hash.{Blake2b256, Digest32}
import scorex.testkit.generators.{ModifierProducerTemplateItem, SynInvalid, Valid}
import scorex.testkit.properties._
import scorex.testkit.properties.mempool.{MempoolRemovalTest, MempoolTransactionsTest}
import scorex.testkit.properties.state.StateApplicationTest
import scorex.utils.Random

import scala.concurrent.ExecutionContext
import scala.concurrent.duration._

trait ErgoSanity[ST <: MinimalState[PM, ST]] extends HistoryTests[TX, PM, SI, HT]
  with StateApplicationTest[PM, ST]
  //with WalletSecretsTest[P, TX, PM]
  with MempoolTransactionsTest[TX, MPool]
  with MempoolRemovalTest[TX, MPool, PM, CTM, HT, SI]
  //with BoxStateChangesGenerationTest[P, TX, PM, B, ST]
  with NodeViewSynchronizerTests[TX, PM, ST, SI, HT, MPool]
  with ErgoTestHelpers
  with HistoryTestHelpers {

  //Node view components
  //override val historyGen: Gen[HT] = generateHistory(verifyTransactions = true, StateType.Utxo,
  //PoPoWBootstrap = false, -1)

  override val memPool: MPool = ErgoMemPool.empty

  //Generators
  override lazy val transactionGenerator: Gen[ErgoTransaction] = invalidErgoTransactionGen
  override lazy val memPoolGenerator: Gen[MPool] = emptyMemPoolGen

  override def syntacticallyValidModifier(history: HT): Header = {
    val bestTimestamp = history.bestHeaderOpt.map(_.timestamp + 1).getOrElse(timeProvider.time())

    powScheme.prove(
      history.bestHeaderOpt,
      Constants.InitialNBits,
      ADDigest @@ Array.fill(HashLength + 1)(0.toByte),
      Digest32 @@ Array.fill(HashLength)(0.toByte),
      Digest32 @@ Array.fill(HashLength)(0.toByte),
      Math.max(timeProvider.time(), bestTimestamp),
      Digest32 @@ Array.fill(HashLength)(0.toByte),
<<<<<<< HEAD
      Array.fill(3)(0: Byte)
=======
      defaultMinerSecretNumber
>>>>>>> 34c2802a
    ).get
  }

  override def syntacticallyInvalidModifier(history: HT): PM =
    syntacticallyValidModifier(history).copy(parentId = bytesToId(Random.randomBytes(32)))

  private val hf = Blake2b256

  def makeSyntacticallyInvalid(mod: PM): PM = mod match {
    case fb: ErgoFullBlock =>
      val parentId = fb.header.parentId
      val header = fb.header.copy(parentId = bytesToId(hf(parentId)))
      fb.copy(header = header)
    case h: Header => h.copy(parentId = bytesToId(hf(h.parentId)))
    case v => v
  }

  def customModifiers(history: HT,
                      state: ST,
                      template: Seq[ModifierProducerTemplateItem]): Seq[PM] =
    template.zip(totallyValidModifiers(history, state, template.length))
      .map { case (templateItem, mod) =>
        templateItem match {
          case Valid => mod
          case SynInvalid => makeSyntacticallyInvalid(mod)
        }
      }

  class SyncronizerMock(networkControllerRef: ActorRef,
                        viewHolderRef: ActorRef,
                        syncInfoSpec: ErgoSyncInfoMessageSpec.type,
                        networkSettings: NetworkSettings,
                        timeProvider: NetworkTimeProvider,
                        history: ErgoHistory,
                        pool: ErgoMemPool)
                       (implicit ec: ExecutionContext) extends ErgoNodeViewSynchronizer(
    networkControllerRef,
    viewHolderRef,
    syncInfoSpec,
    networkSettings,
    timeProvider)(ec) {

    override def preStart(): Unit = {
      this.historyReaderOpt = Some(history)
      this.mempoolReaderOpt = Some(pool)
      super.preStart()
    }

    override protected def broadcastInvForNewModifier(mod: PersistentNodeViewModifier): Unit = {
      mod match {
        case fb: ErgoFullBlock if fb.header.isNew(timeProvider, 1.hour) =>
          fb.toSeq.foreach(s => broadcastModifierInv(s))
        case h: Header if h.isNew(timeProvider, 1.hour) =>
          broadcastModifierInv(h)
        case _ =>
      }
    }
  }

}

object ErgoSanity {
  type TX = ErgoTransaction
  type B = ErgoBox
  type PM = ErgoPersistentModifier
  type CTM = BlockTransactions
  type SI = ErgoSyncInfo
  type HT = ErgoHistory
  type UTXO_ST = UtxoState
  type DIGEST_ST = DigestState
  type MPool = ErgoMemPool
}<|MERGE_RESOLUTION|>--- conflicted
+++ resolved
@@ -61,11 +61,8 @@
       Digest32 @@ Array.fill(HashLength)(0.toByte),
       Math.max(timeProvider.time(), bestTimestamp),
       Digest32 @@ Array.fill(HashLength)(0.toByte),
-<<<<<<< HEAD
-      Array.fill(3)(0: Byte)
-=======
+      Array.fill(3)(0: Byte),
       defaultMinerSecretNumber
->>>>>>> 34c2802a
     ).get
   }
 
