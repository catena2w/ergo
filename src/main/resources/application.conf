--- conflicted
+++ resolved
@@ -76,11 +76,7 @@
       # delay between the block mined and a time, when the reward can be spend. ~ 1 day.
       minerRewardDelay = 720
       # Base16 representation of state roothash after genesis
-<<<<<<< HEAD
-      afterGenesisStateDigestHex = "11059a88499a196555351f55a7948ee8711b5fff1d547063a0553ee5e578332d01"
-=======
       afterGenesisStateDigestHex = "1df226fb838115c8290019239038cdb88ec37846948729abc132d6bef446913f01"
->>>>>>> 34c2802a
     }
 
     # Desired time interval between blocks
@@ -95,13 +91,8 @@
     # Proof-of-Work algorithm and its parameters. Possible options are "fake" and "autolykos".
     powScheme {
       powType = "autolykos"
-<<<<<<< HEAD
-      N = 100000000
-      k = 21
-=======
       k = 32
       n = 26
->>>>>>> 34c2802a
     }
 
     # Defines an id of the genesis block. Other genesis blocks will be considered invalid.
