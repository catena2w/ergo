package org.ergoplatform.settings

import org.ergoplatform.nodeView.state.StateType
import org.ergoplatform.utils.ErgoPropertyTest

import scala.concurrent.duration._

class ErgoSettingsSpecification extends ErgoPropertyTest {

  property("should keep data user home  by default") {
    val settings = ErgoSettings.read(None)
    settings.directory shouldBe System.getProperty("user.dir") + "/ergo/data"
  }

  property("should read default settings") {
    val settings = ErgoSettings.read(None)
    settings.nodeSettings shouldBe NodeConfigurationSettings(StateType.Utxo, verifyTransactions = true, 1000,
<<<<<<< HEAD
      poPoWBootstrap = false, 10, mining = false, 1.second, useExternalMiner = false, offlineGeneration = false,
      200, 100000, 100000)
=======
      poPoWBootstrap = false, 10, mining = false, 1.second, offlineGeneration = false, 200, 100000, 100000, 10.seconds)
>>>>>>> 2df83d5b
  }

  property("should read user settings from json file") {
    val settings = ErgoSettings.read(Some("src/test/resources/settings.json"))
    settings.nodeSettings shouldBe NodeConfigurationSettings(StateType.Utxo, verifyTransactions = true, 12,
<<<<<<< HEAD
      poPoWBootstrap = false, 10, mining = false, 1.second, useExternalMiner = false, offlineGeneration = false,
      200, 100000, 100000)
=======
      poPoWBootstrap = false, 10, mining = false, 1.second, offlineGeneration = false, 200, 100000, 100000, 10.seconds)
>>>>>>> 2df83d5b
  }

  property("should read user settings from HOCON file") {
    val settings = ErgoSettings.read(Some("src/test/resources/settings.conf"))
    settings.nodeSettings shouldBe NodeConfigurationSettings(StateType.Utxo, verifyTransactions = true, 13,
<<<<<<< HEAD
      poPoWBootstrap = false, 10, mining = false, 1.second, useExternalMiner = false, offlineGeneration = false,
      200, 100000, 100000)
=======
      poPoWBootstrap = false, 10, mining = false, 1.second, offlineGeneration = false, 200, 100000, 100000, 10.seconds)
>>>>>>> 2df83d5b
  }

}<|MERGE_RESOLUTION|>--- conflicted
+++ resolved
@@ -15,34 +15,22 @@
   property("should read default settings") {
     val settings = ErgoSettings.read(None)
     settings.nodeSettings shouldBe NodeConfigurationSettings(StateType.Utxo, verifyTransactions = true, 1000,
-<<<<<<< HEAD
       poPoWBootstrap = false, 10, mining = false, 1.second, useExternalMiner = false, offlineGeneration = false,
-      200, 100000, 100000)
-=======
-      poPoWBootstrap = false, 10, mining = false, 1.second, offlineGeneration = false, 200, 100000, 100000, 10.seconds)
->>>>>>> 2df83d5b
+      200, 100000, 100000, 10.seconds)
   }
 
   property("should read user settings from json file") {
     val settings = ErgoSettings.read(Some("src/test/resources/settings.json"))
     settings.nodeSettings shouldBe NodeConfigurationSettings(StateType.Utxo, verifyTransactions = true, 12,
-<<<<<<< HEAD
       poPoWBootstrap = false, 10, mining = false, 1.second, useExternalMiner = false, offlineGeneration = false,
-      200, 100000, 100000)
-=======
-      poPoWBootstrap = false, 10, mining = false, 1.second, offlineGeneration = false, 200, 100000, 100000, 10.seconds)
->>>>>>> 2df83d5b
+      200, 100000, 100000, 10.seconds)
   }
 
   property("should read user settings from HOCON file") {
     val settings = ErgoSettings.read(Some("src/test/resources/settings.conf"))
     settings.nodeSettings shouldBe NodeConfigurationSettings(StateType.Utxo, verifyTransactions = true, 13,
-<<<<<<< HEAD
       poPoWBootstrap = false, 10, mining = false, 1.second, useExternalMiner = false, offlineGeneration = false,
-      200, 100000, 100000)
-=======
-      poPoWBootstrap = false, 10, mining = false, 1.second, offlineGeneration = false, 200, 100000, 100000, 10.seconds)
->>>>>>> 2df83d5b
+      200, 100000, 100000, 10.seconds)
   }
 
 }